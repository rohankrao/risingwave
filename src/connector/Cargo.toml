[package]
name = "risingwave_connector"
version = { workspace = true }
edition = { workspace = true }
homepage = { workspace = true }
keywords = { workspace = true }
license = { workspace = true }
repository = { workspace = true }

[package.metadata.cargo-machete]
ignored = ["workspace-hack"]

[package.metadata.cargo-udeps.ignore]
normal = ["workspace-hack"]

[dependencies]
anyhow = "1"
apache-avro = { git = "https://github.com/risingwavelabs/avro", branch = "idx0dev/resolved_schema", features = [
    "snappy",
    "zstandard",
    "bzip",
    "xz",
] }
arrow-array = "45"
async-trait = "0.1"
auto_enums = { version = "0.8", features = ["futures03"] }
auto_impl = "1"
aws-config = { workspace = true }
aws-credential-types = { workspace = true }
aws-sdk-kinesis = { workspace = true }
aws-sdk-s3 = { workspace = true }
aws-smithy-http = { workspace = true }
aws-types = { workspace = true }
base64 = "0.21"
bincode = "1"
byteorder = "1"
bytes = { version = "1", features = ["serde"] }
chrono = { version = "0.4", default-features = false, features = [
    "clock",
    "std",
] }
clickhouse = { git = "https://github.com/risingwavelabs/clickhouse.rs", rev = "622501c1c98c80baaf578c716d6903dde947804e", features = ["time"] }
csv = "1.2"
duration-str = "0.5.1"
enum-as-inner = "0.6"
futures = { version = "0.3", default-features = false, features = ["alloc"] }
futures-async-stream = { workspace = true }
glob = "0.3"
google-cloud-pubsub = "0.17"
icelake = { workspace = true }
itertools = "0.11"
maplit = "1.0.2"
<<<<<<< HEAD
moka = { version = "0.10", features = ["future"] }
mysql_async = { version = "0.31", default-features = false, features = ["default"] }
mysql_common = { version = "0.29.2", default-features = false, features = ["chrono"] }
=======
moka = { version = "0.11", features = ["future"] }
>>>>>>> 8c24e9ed
nexmark = { version = "0.2", features = ["serde"] }
num-bigint = "0.4"
opendal = "0.39"
parking_lot = "0.12"
prometheus = { version = "0.13", features = ["process"] }
prost = { version = "0.11.9", features = ["no-recursion-limit"] }
prost-reflect = "0.11.4"
protobuf-native = "0.2.1"
pulsar = { version = "6.0", default-features = false, features = [
    "tokio-runtime",
    "telemetry",
    "auth-oauth2",
] }
rdkafka = { workspace = true, features = [
    "cmake-build",
    # "ssl",
    # FIXME: temporary workaround before we find an ideal solution.
    # See why it's needed and why it's not ideal in https://github.com/risingwavelabs/risingwave/issues/9852
    "ssl-vendored",
    "gssapi",
    "zstd",
] }
reqwest = { version = "0.11", features = ["json"] }
risingwave_common = { workspace = true }
risingwave_pb = { workspace = true }
risingwave_rpc_client = { workspace = true }
rust_decimal = "1"
serde = { version = "1", features = ["derive", "rc"] }
serde_derive = "1"
serde_json = "1"
serde_with = { version = "3", features = ["json"] }
simd-json = "0.10.5"
tempfile = "3"
thiserror = "1"
tokio = { version = "0.2", package = "madsim-tokio", features = [
    "rt",
    "rt-multi-thread",
    "sync",
    "macros",
    "time",
    "signal",
    "fs",
] }
tokio-retry = "0.3"
tokio-stream = "0.1"
tokio-util = { version = "0.7", features = ["codec", "io"] }
tonic = { workspace = true }
tracing = "0.1"
url = "2"
urlencoding = "2"
[target.'cfg(not(madsim))'.dependencies]
workspace-hack = { path = "../workspace-hack" }

[dev-dependencies]
criterion = { workspace = true, features = ["async_tokio", "async"] }
rand = "0.8"
tempfile = "3"

[[bench]]
name = "parser"
harness = false<|MERGE_RESOLUTION|>--- conflicted
+++ resolved
@@ -50,13 +50,9 @@
 icelake = { workspace = true }
 itertools = "0.11"
 maplit = "1.0.2"
-<<<<<<< HEAD
-moka = { version = "0.10", features = ["future"] }
+moka = { version = "0.11", features = ["future"] }
 mysql_async = { version = "0.31", default-features = false, features = ["default"] }
 mysql_common = { version = "0.29.2", default-features = false, features = ["chrono"] }
-=======
-moka = { version = "0.11", features = ["future"] }
->>>>>>> 8c24e9ed
 nexmark = { version = "0.2", features = ["serde"] }
 num-bigint = "0.4"
 opendal = "0.39"
