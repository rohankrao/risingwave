--- conflicted
+++ resolved
@@ -771,15 +771,12 @@
     #[serde(default = "default::developer::stream_dml_channel_initial_permits")]
     pub dml_channel_initial_permits: usize,
 
-<<<<<<< HEAD
     /// The max heap size of dirty groups of `HashAggExecutor`.
     #[serde(default = "default::developer::stream_hash_agg_max_dirty_groups_heap_size")]
     pub hash_agg_max_dirty_groups_heap_size: usize,
-=======
     /// The maximum number of entries that can be cached in a `HashJoinExecutor`'s in-memory cache.
     #[serde(default = "default::developer::hash_join_max_cache_entry_size")]
     pub hash_join_max_cache_entry_size: usize,
->>>>>>> 48384ef4
 }
 
 /// The subsections `[batch.developer]`.
