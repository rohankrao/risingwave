// Copyright 2023 RisingWave Labs
//
// Licensed under the Apache License, Version 2.0 (the "License");
// you may not use this file except in compliance with the License.
// You may obtain a copy of the License at
//
//     http://www.apache.org/licenses/LICENSE-2.0
//
// Unless required by applicable law or agreed to in writing, software
// distributed under the License is distributed on an "AS IS" BASIS,
// WITHOUT WARRANTIES OR CONDITIONS OF ANY KIND, either express or implied.
// See the License for the specific language governing permissions and
// limitations under the License.

use std::env;
use std::fs::{create_dir_all, OpenOptions};
use std::io::BufWriter;
use std::ops::Bound;
use std::path::Path;
use std::sync::atomic::AtomicU64;
use std::sync::LazyLock;

use bincode::{Decode, Encode};
use bytes::Bytes;
use parking_lot::Mutex;
use risingwave_hummock_sdk::HummockReadEpoch;
use risingwave_pb::meta::SubscribeResponse;
use tokio::runtime::Runtime;
use tokio::sync::mpsc::{
    unbounded_channel as channel, UnboundedReceiver as Receiver, UnboundedSender as Sender,
};
use tokio::task_local;

use crate::write::{TraceWriter, TraceWriterImpl};
use crate::{
    ConcurrentIdGenerator, Operation, OperationResult, Record, RecordId, RecordIdGenerator,
    TracedInitOptions, TracedNewLocalOptions, TracedReadOptions, TracedSealCurrentEpochOptions,
    TracedSubResp, UniqueIdGenerator,
};

// Global collector instance used for trace collection
static GLOBAL_COLLECTOR: LazyLock<GlobalCollector> = LazyLock::new(GlobalCollector::new);

// Global record ID generator for generating unique record IDs
static GLOBAL_RECORD_ID: LazyLock<RecordIdGenerator> =
    LazyLock::new(|| UniqueIdGenerator::new(AtomicU64::new(0)));

// Flag indicating whether trace should be used
static SHOULD_USE_TRACE: LazyLock<bool> = LazyLock::new(set_should_use_trace);

// Concurrent record ID generator for generating unique record IDs in concurrent environments
pub static CONCURRENT_ID: LazyLock<ConcurrentIdGenerator> =
    LazyLock::new(|| UniqueIdGenerator::new(AtomicU64::new(0)));

// A tokio runtime for hummock tracing
static TRACE_RT: LazyLock<Runtime> = LazyLock::new(|| Runtime::new().unwrap());

pub const USE_TRACE: &str = "USE_HM_TRACE"; // Environment variable name for enabling trace
const LOG_PATH: &str = "HM_TRACE_PATH"; // Environment variable name for specifying trace log path
const DEFAULT_PATH: &str = ".trace/hummock.ht"; // Default trace log path
const WRITER_BUFFER_SIZE: usize = 1024; // Buffer size for trace writer

/// Returns whether trace should be used based on the environment variable
pub fn should_use_trace() -> bool {
    *SHOULD_USE_TRACE
}

/// Sets the value of the `SHOULD_USE_TRACE` flag based on the `USE_TRACE` environment variable
fn set_should_use_trace() -> bool {
    match std::env::var(USE_TRACE) {
        Ok(v) => v.parse().unwrap_or(false),
        Err(_) => false,
    }
}

/// Initialize the `GLOBAL_COLLECTOR` with configured log file
pub fn init_collector() {
    TRACE_RT.spawn(async move {
        let path = env::var(LOG_PATH).unwrap_or_else(|_| DEFAULT_PATH.to_string());
        let path = Path::new(&path);
        tracing::info!("Hummock Tracing log path {}", path.to_string_lossy());

        if let Some(parent) = path.parent() {
            if !parent.exists() {
                create_dir_all(parent).unwrap();
            }
        }
        let f = OpenOptions::new()
            .write(true)
            .truncate(true)
            .create(true)
            .open(path)
            .expect("failed to open log file");
        let writer = BufWriter::with_capacity(WRITER_BUFFER_SIZE, f);
        let writer = TraceWriterImpl::try_new_bincode(writer).unwrap();
        GlobalCollector::run(writer);
    });
}

/// `GlobalCollector` collects traced hummock operations.
/// It starts a collector thread and writer thread.
struct GlobalCollector {
    tx: Sender<RecordMsg>,
    rx: Mutex<Option<Receiver<RecordMsg>>>,
}

impl GlobalCollector {
    fn new() -> Self {
        let (tx, rx) = channel();
        Self {
            tx,
            rx: Mutex::new(Some(rx)),
        }
    }

    fn run(mut writer: impl TraceWriter + Send + 'static) -> tokio::task::JoinHandle<()> {
        tokio::task::spawn_blocking(move || {
            let mut rx = GLOBAL_COLLECTOR.rx.lock().take().unwrap();
            while let Some(Some(r)) = rx.blocking_recv() {
                writer.write(r).expect("failed to write hummock trace");
            }
            writer.flush().expect("failed to flush hummock trace");
        })
    }

    fn finish(&self) {
        self.tx.send(None).expect("failed to finish worker");
    }

    fn tx(&self) -> Sender<RecordMsg> {
        self.tx.clone()
    }
}

impl Drop for GlobalCollector {
    fn drop(&mut self) {
        // only send when channel is not closed
        if !self.tx.is_closed() {
            self.finish();
        }
    }
}

/// `TraceSpan` traces hummock operations. It marks the beginning of an operation and
/// the end when the span is dropped. So, please make sure the span live long enough.
/// Underscore binding like `let _ = span` will drop the span immediately.
#[must_use = "TraceSpan Lifetime is important"]
#[derive(Clone)]
pub struct TraceSpan {
    tx: Sender<RecordMsg>,
    id: RecordId,
    storage_type: StorageType,
}

#[must_use = "TraceSpan Lifetime is important"]
#[derive(Clone)]
pub struct MayTraceSpan(Option<TraceSpan>);

impl From<Option<TraceSpan>> for MayTraceSpan {
    fn from(value: Option<TraceSpan>) -> Self {
        Self(value)
    }
}

impl MayTraceSpan {
    pub fn may_send_result(&self, res: OperationResult) {
        if let Some(span) = &self.0 {
            span.send_result(res)
        }
    }

    pub fn may_send_op(&self, op: Operation) {
        if let Some(span) = &self.0 {
            span.send(op)
        }
    }

    pub fn may_send_iter_next(&self) {
        if let Some(span) = &self.0 {
            span.send(Operation::IterNext(span.id))
        }
    }
}

impl TraceSpan {
    pub fn new(tx: Sender<RecordMsg>, id: RecordId, storage_type: StorageType) -> Self {
        Self {
            tx,
            id,
            storage_type,
        }
    }

    pub fn new_global_op(op: Operation, storage_type: StorageType) -> MayTraceSpan {
        match should_use_trace() {
            true => Some(Self::new_to_global(op, storage_type)).into(),
            false => None.into(),
        }
    }

    pub fn new_epoch_span(storage_type: StorageType) -> MayTraceSpan {
        Self::new_global_op(Operation::LocalStorageEpoch, storage_type)
    }

    pub fn new_is_dirty_span(storage_type: StorageType) -> MayTraceSpan {
        Self::new_global_op(Operation::LocalStorageIsDirty, storage_type)
    }

    pub fn new_seal_current_epoch_span(
        epoch: u64,
<<<<<<< HEAD
        is_checkpoint: bool,
        storage_type: StorageType,
    ) -> MayTraceSpan {
        Self::new_global_op(
            Operation::SealCurrentEpoch(epoch, is_checkpoint),
            storage_type,
        )
=======
        opts: TracedSealCurrentEpochOptions,
        storage_type: StorageType,
    ) -> MayTraceSpan {
        Self::new_global_op(Operation::SealCurrentEpoch { epoch, opts }, storage_type)
>>>>>>> 94c4c911
    }

    pub fn new_clear_shared_buffer_span() -> MayTraceSpan {
        Self::new_global_op(Operation::ClearSharedBuffer, StorageType::Global)
    }

    pub fn new_validate_read_epoch_span(epoch: HummockReadEpoch) -> MayTraceSpan {
        Self::new_global_op(
            Operation::ValidateReadEpoch(epoch.into()),
            StorageType::Global,
        )
    }

    pub fn new_try_wait_epoch_span(epoch: HummockReadEpoch) -> MayTraceSpan {
        Self::new_global_op(Operation::TryWaitEpoch(epoch.into()), StorageType::Global)
    }

    pub fn new_get_span(
        key: Bytes,
        epoch: Option<u64>,
        read_options: TracedReadOptions,
        storage_type: StorageType,
    ) -> MayTraceSpan {
        Self::new_global_op(Operation::get(key, epoch, read_options), storage_type)
    }

    pub fn new_iter_span(
        key_range: (Bound<Bytes>, Bound<Bytes>),
        epoch: Option<u64>,
        read_options: TracedReadOptions,
        storage_type: StorageType,
    ) -> MayTraceSpan {
        Self::new_global_op(
            Operation::Iter {
                key_range: (
                    key_range.0.as_ref().map(|v| v.clone().into()),
                    key_range.1.as_ref().map(|v| v.clone().into()),
                ),
                epoch,
                read_options,
            },
            storage_type,
        )
    }

    pub fn new_insert_span(
        key: Bytes,
        new_val: Bytes,
        old_val: Option<Bytes>,
        storage_type: StorageType,
    ) -> MayTraceSpan {
        Self::new_global_op(
            Operation::Insert {
                key: key.into(),
                new_val: new_val.into(),
                old_val: old_val.map(|b| b.into()),
            },
            storage_type,
        )
    }

    pub fn new_delete_span(key: Bytes, old_val: Bytes, storage_type: StorageType) -> MayTraceSpan {
        Self::new_global_op(
            Operation::Delete {
                key: key.into(),
                old_val: old_val.into(),
            },
            storage_type,
        )
    }

    pub fn new_sync_span(epoch: u64, storage_type: StorageType) -> MayTraceSpan {
        Self::new_global_op(Operation::Sync(epoch), storage_type)
    }

    pub fn new_seal_span(
        epoch: u64,
        is_checkpoint: bool,
        storage_type: StorageType,
    ) -> MayTraceSpan {
        Self::new_global_op(Operation::Seal(epoch, is_checkpoint), storage_type)
    }

    pub fn new_local_storage_span(
        option: TracedNewLocalOptions,
        storage_type: StorageType,
        local_storage_id: u64,
    ) -> MayTraceSpan {
        Self::new_global_op(
            Operation::NewLocalStorage(option, local_storage_id),
            storage_type,
        )
    }

    pub fn new_drop_storage_span(storage_type: StorageType) -> MayTraceSpan {
        Self::new_global_op(Operation::DropLocalStorage, storage_type)
    }

    pub fn new_flush_span(
        delete_range: Vec<(Bound<Bytes>, Bound<Bytes>)>,
        storage_type: StorageType,
    ) -> MayTraceSpan {
        let delete_range = delete_range
            .into_iter()
            .map(|(k, v)| (k.map(Bytes::into), v.map(Bytes::into)))
            .collect();
        Self::new_global_op(Operation::Flush(delete_range), storage_type)
    }

    pub fn new_try_flush_span(storage_type: StorageType) -> MayTraceSpan {
        Self::new_global_op(Operation::TryFlush, storage_type)
    }

    pub fn new_meta_message_span(resp: SubscribeResponse) -> MayTraceSpan {
        Self::new_global_op(
            Operation::MetaMessage(Box::new(TracedSubResp::from(resp))),
            StorageType::Global,
        )
    }

    pub fn new_local_storage_init_span(
        options: TracedInitOptions,
        storage_type: StorageType,
    ) -> MayTraceSpan {
        Self::new_global_op(Operation::LocalStorageInit(options), storage_type)
    }

    pub fn send(&self, op: Operation) {
        self.tx
            .send(Some(Record::new(*self.storage_type(), self.id(), op)))
            .expect("failed to log record");
    }

    pub fn send_result(&self, res: OperationResult) {
        self.send(Operation::Result(res));
    }

    pub fn finish(&self) {
        self.send(Operation::Finish);
    }

    pub fn id(&self) -> RecordId {
        self.id
    }

    fn storage_type(&self) -> &StorageType {
        &self.storage_type
    }

    /// Create a span and send operation to the `GLOBAL_COLLECTOR`
    pub fn new_to_global(op: Operation, storage_type: StorageType) -> Self {
        let span = TraceSpan::new(GLOBAL_COLLECTOR.tx(), GLOBAL_RECORD_ID.next(), storage_type);
        span.send(op);
        span
    }

    #[cfg(test)]
    pub fn new_with_op(
        tx: Sender<RecordMsg>,
        id: RecordId,
        op: Operation,
        storage_type: StorageType,
    ) -> Self {
        let span = TraceSpan::new(tx, id, storage_type);
        span.send(op);
        span
    }
}

impl Drop for TraceSpan {
    fn drop(&mut self) {
        self.finish();
    }
}

pub type RecordMsg = Option<Record>;
pub type ConcurrentId = u64;
pub type LocalStorageId = u64;

#[derive(Copy, Clone, Debug, Encode, Decode, PartialEq, Hash, Eq)]
pub enum StorageType {
    Global,
    Local(ConcurrentId, LocalStorageId),
}

task_local! {
    // This is why we need to ignore this rule
    // https://github.com/rust-lang/rust-clippy/issues/9224
    #[allow(clippy::declare_interior_mutable_const)]
    pub static LOCAL_ID: ConcurrentId;
}

#[cfg(test)]
mod tests {
    use std::sync::Arc;

    use super::*;
    use crate::MockTraceWriter;

    #[tokio::test(flavor = "multi_thread")]
    async fn test_new_spans_concurrent() {
        let count = 200;

        let collector = Arc::new(GlobalCollector::new());
        let generator = Arc::new(UniqueIdGenerator::new(AtomicU64::new(0)));
        let mut handles = Vec::with_capacity(count);

        for i in 0..count {
            let collector = collector.clone();
            let generator = generator.clone();
            let handle = tokio::spawn(async move {
                let op = Operation::get(
                    Bytes::from(vec![i as u8]),
                    Some(123),
                    TracedReadOptions::for_test(0),
                );
                let _span = TraceSpan::new_with_op(
                    collector.tx(),
                    generator.next(),
                    op,
                    StorageType::Global,
                );
            });
            handles.push(handle);
        }

        for handle in handles {
            handle.await.unwrap();
        }

        let mut rx = collector.rx.lock().take().unwrap();
        let mut rx_count = 0;
        rx.close();
        while rx.recv().await.is_some() {
            rx_count += 1;
        }
        assert_eq!(count * 2, rx_count);
    }

    #[tokio::test(flavor = "multi_thread")]
    async fn test_collector_run() {
        let count = 5000;
        let generator = Arc::new(UniqueIdGenerator::new(AtomicU64::new(0)));

        let op = Operation::get(
            Bytes::from(vec![74, 56, 43, 67]),
            Some(256),
            TracedReadOptions::for_test(0),
        );
        let mut mock_writer = MockTraceWriter::new();

        mock_writer
            .expect_write()
            .times(count * 2)
            .returning(|_| Ok(0));
        mock_writer.expect_flush().times(1).returning(|| Ok(()));

        let runner_handle = GlobalCollector::run(mock_writer);

        let mut handles = Vec::with_capacity(count);

        for _ in 0..count {
            let op = op.clone();
            let tx = GLOBAL_COLLECTOR.tx();
            let generator = generator.clone();
            let handle = tokio::spawn(async move {
                let _span =
                    TraceSpan::new_with_op(tx, generator.next(), op, StorageType::Local(0, 0));
            });
            handles.push(handle);
        }

        for handle in handles {
            handle.await.unwrap();
        }

        GLOBAL_COLLECTOR.finish();

        runner_handle.await.unwrap();
    }

    #[ignore]
    #[test]
    fn test_set_use_trace() {
        std::env::remove_var(USE_TRACE);
        assert!(!set_should_use_trace());

        std::env::set_var(USE_TRACE, "true");
        assert!(set_should_use_trace());

        std::env::set_var(USE_TRACE, "false");
        assert!(!set_should_use_trace());

        std::env::set_var(USE_TRACE, "invalid");
        assert!(!set_should_use_trace());
    }

    #[ignore]
    #[test]
    fn test_should_use_trace() {
        std::env::set_var(USE_TRACE, "true");
        assert!(should_use_trace());
        assert!(set_should_use_trace());
    }
}<|MERGE_RESOLUTION|>--- conflicted
+++ resolved
@@ -208,20 +208,10 @@
 
     pub fn new_seal_current_epoch_span(
         epoch: u64,
-<<<<<<< HEAD
-        is_checkpoint: bool,
-        storage_type: StorageType,
-    ) -> MayTraceSpan {
-        Self::new_global_op(
-            Operation::SealCurrentEpoch(epoch, is_checkpoint),
-            storage_type,
-        )
-=======
         opts: TracedSealCurrentEpochOptions,
         storage_type: StorageType,
     ) -> MayTraceSpan {
         Self::new_global_op(Operation::SealCurrentEpoch { epoch, opts }, storage_type)
->>>>>>> 94c4c911
     }
 
     pub fn new_clear_shared_buffer_span() -> MayTraceSpan {
