--- conflicted
+++ resolved
@@ -217,18 +217,11 @@
         self.inner.seal_current_epoch(next_epoch, opts)
     }
 
-<<<<<<< HEAD
-    fn seal_current_epoch(&mut self, next_epoch: u64, is_checkpoint: bool) {
-        let _span =
-            TraceSpan::new_seal_current_epoch_span(next_epoch, is_checkpoint, self.storage_type);
-        self.inner.seal_current_epoch(next_epoch, is_checkpoint)
-=======
     async fn try_flush(&mut self) -> StorageResult<()> {
         let span = TraceSpan::new_try_flush_span(self.storage_type);
         let res = self.inner.try_flush().await;
         span.may_send_result(OperationResult::TryFlush(res.as_ref().map(|o| *o).into()));
         res
->>>>>>> 94c4c911
     }
 }
 
