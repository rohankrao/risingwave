--- conflicted
+++ resolved
@@ -12,12 +12,9 @@
 // See the License for the specific language governing permissions and
 // limitations under the License.
 
-<<<<<<< HEAD
 use std::cmp::Ordering;
 use std::ops::Bound;
-=======
 use std::sync::Arc;
->>>>>>> b80d78d8
 
 use bytes::{Buf, BufMut};
 use itertools::Itertools;
@@ -25,11 +22,8 @@
 use xorf::{Filter, Xor16, Xor8};
 
 use super::{FilterBuilder, Sstable};
-<<<<<<< HEAD
 use crate::hummock::BlockMeta;
-=======
 use crate::hummock::MemoryLimiter;
->>>>>>> b80d78d8
 
 const FOOTER_XOR8: u8 = 254;
 const FOOTER_XOR16: u8 = 255;
@@ -78,17 +72,14 @@
     fn finish(&mut self, memory_limiter: Option<Arc<MemoryLimiter>>) -> Vec<u8> {
         self.key_hash_entries.sort();
         self.key_hash_entries.dedup();
-<<<<<<< HEAD
         if self.key_hash_entries.is_empty() {
             return vec![];
         }
-=======
 
         let _memory_tracker = memory_limiter.as_ref().map(|memory_limit| {
             memory_limit.must_require_memory(self.approximate_building_memory() as u64)
         });
 
->>>>>>> b80d78d8
         let xor_filter = Xor16::from(&self.key_hash_entries);
         self.key_hash_entries.clear();
         let mut buf = Vec::with_capacity(8 + 4 + xor_filter.fingerprints.len() * 2 + 1);
