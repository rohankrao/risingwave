// Copyright 2023 RisingWave Labs
//
// Licensed under the Apache License, Version 2.0 (the "License");
// you may not use this file except in compliance with the License.
// You may obtain a copy of the License at
//
//     http://www.apache.org/licenses/LICENSE-2.0
//
// Unless required by applicable law or agreed to in writing, software
// distributed under the License is distributed on an "AS IS" BASIS,
// WITHOUT WARRANTIES OR CONDITIONS OF ANY KIND, either express or implied.
// See the License for the specific language governing permissions and
// limitations under the License.

use std::collections::hash_map::Entry;
use std::collections::{BTreeMap, HashMap, VecDeque};
use std::fmt::{Debug, Display, Formatter};
use std::future::Future;
use std::mem::swap;
use std::ops::DerefMut;
use std::pin::Pin;
use std::sync::Arc;
use std::task::{ready, Context, Poll};

use futures::future::{try_join_all, TryJoinAll};
use futures::FutureExt;
use itertools::Itertools;
use more_asserts::{assert_ge, assert_gt, assert_le};
use prometheus::core::{AtomicU64, GenericGauge};
use risingwave_common::buffer::BitmapBuilder;
use risingwave_common::catalog::TableId;
use risingwave_common::hash::VirtualNode;
use risingwave_hummock_sdk::key::EPOCH_LEN;
use risingwave_hummock_sdk::table_watermark::{
    TableWatermarks, VnodeWatermark, WatermarkDirection,
};
use risingwave_hummock_sdk::{CompactionGroupId, HummockEpoch, LocalSstableInfo};
use tokio::task::JoinHandle;
use tracing::{debug, error, info};

use crate::hummock::compactor::{merge_imms_in_memory, CompactionExecutor};
use crate::hummock::event_handler::hummock_event_handler::BufferTracker;
use crate::hummock::event_handler::LocalInstanceId;
use crate::hummock::local_version::pinned_version::PinnedVersion;
use crate::hummock::store::version::StagingSstableInfo;
use crate::hummock::utils::MemoryTracker;
use crate::hummock::{HummockError, HummockResult, ImmutableMemtable};
use crate::mem_table::ImmId;
use crate::monitor::HummockStateStoreMetrics;
use crate::opts::StorageOpts;

pub type UploadTaskPayload = Vec<ImmutableMemtable>;

pub type UploadTaskOutput = Vec<LocalSstableInfo>;
pub type SpawnUploadTask = Arc<
    dyn Fn(UploadTaskPayload, UploadTaskInfo) -> JoinHandle<HummockResult<UploadTaskOutput>>
        + Send
        + Sync
        + 'static,
>;

#[derive(Clone)]
pub struct UploadTaskInfo {
    pub task_size: usize,
    pub epochs: Vec<HummockEpoch>,
    pub imm_ids: Vec<ImmId>,
    pub compaction_group_index: Arc<HashMap<TableId, CompactionGroupId>>,
}

impl Display for UploadTaskInfo {
    fn fmt(&self, f: &mut Formatter<'_>) -> std::fmt::Result {
        f.debug_struct("UploadTaskInfo")
            .field("task_size", &self.task_size)
            .field("epochs", &self.epochs)
            .field("len(imm_ids)", &self.imm_ids.len())
            .finish()
    }
}

impl Debug for UploadTaskInfo {
    fn fmt(&self, f: &mut Formatter<'_>) -> std::fmt::Result {
        f.debug_struct("UploadTaskInfo")
            .field("task_size", &self.task_size)
            .field("epochs", &self.epochs)
            .field("imm_ids", &self.imm_ids)
            .finish()
    }
}

/// A wrapper for a uploading task that compacts and uploads the imm payload. Task context are
/// stored so that when the task fails, it can be re-tried.
struct UploadingTask {
    payload: UploadTaskPayload,
    join_handle: JoinHandle<HummockResult<UploadTaskOutput>>,
    task_info: UploadTaskInfo,
    spawn_upload_task: SpawnUploadTask,
    task_size_guard: GenericGauge<AtomicU64>,
}

pub struct MergeImmTaskOutput {
    pub table_id: TableId,
    pub instance_id: LocalInstanceId,
    pub merged_imm: ImmutableMemtable,
}

// A future that merges multiple immutable memtables to a single immutable memtable.
struct MergingImmTask {
    table_id: TableId,
    instance_id: LocalInstanceId,
    input_imms: Vec<ImmutableMemtable>,
    join_handle: JoinHandle<HummockResult<ImmutableMemtable>>,
}

impl MergingImmTask {
    fn new(
        table_id: TableId,
        instance_id: LocalInstanceId,
        imms: Vec<ImmutableMemtable>,
        memory_tracker: Option<MemoryTracker>,
        context: &UploaderContext,
    ) -> Self {
        let input_imms = imms.clone();
        let join_handle = context.compaction_executor.spawn(async move {
            merge_imms_in_memory(table_id, instance_id, imms, memory_tracker).await
        });

        MergingImmTask {
            table_id,
            instance_id,
            input_imms,
            join_handle,
        }
    }

    /// Poll the result of the merge task
    fn poll_result(&mut self, cx: &mut Context<'_>) -> Poll<HummockResult<ImmutableMemtable>> {
        Poll::Ready(match ready!(self.join_handle.poll_unpin(cx)) {
            Ok(task_result) => task_result,
            Err(err) => Err(HummockError::other(format!(
                "fail to join imm merge join handle: {:?}",
                err
            ))),
        })
    }
}

impl Future for MergingImmTask {
    type Output = HummockResult<ImmutableMemtable>;

    fn poll(mut self: Pin<&mut Self>, cx: &mut Context<'_>) -> Poll<Self::Output> {
        self.poll_result(cx)
    }
}

impl Drop for UploadingTask {
    fn drop(&mut self) {
        self.task_size_guard.sub(self.task_info.task_size as u64);
    }
}

impl Debug for UploadingTask {
    fn fmt(&self, f: &mut Formatter<'_>) -> std::fmt::Result {
        f.debug_struct("UploadingTask")
            .field("payload", &self.payload)
            .field("task_info", &self.task_info)
            .finish()
    }
}

impl UploadingTask {
    // INFO logs will be enabled for task with size exceeding 50MB.
    const LOG_THRESHOLD_FOR_UPLOAD_TASK_SIZE: usize = 50 * (1 << 20);

    fn new(payload: UploadTaskPayload, context: &UploaderContext) -> Self {
        assert!(!payload.is_empty());
        let mut epochs = payload
            .iter()
            .flat_map(|imm| imm.epochs().clone())
            .sorted()
            .dedup()
            .collect_vec();

        // reverse to make newer epochs comes first
        epochs.reverse();
        let imm_ids = payload.iter().map(|imm| imm.batch_id()).collect_vec();
        let task_size = payload.iter().map(|imm| imm.size()).sum();
        let task_info = UploadTaskInfo {
            task_size,
            epochs,
            imm_ids,
            compaction_group_index: context.pinned_version.compaction_group_index(),
        };
        context
            .buffer_tracker
            .global_upload_task_size()
            .add(task_size as u64);
        if task_info.task_size > Self::LOG_THRESHOLD_FOR_UPLOAD_TASK_SIZE {
            info!("start upload task: {:?}", task_info);
        } else {
            debug!("start upload task: {:?}", task_info);
        }
        let join_handle = (context.spawn_upload_task)(payload.clone(), task_info.clone());
        Self {
            payload,
            join_handle,
            task_info,
            spawn_upload_task: context.spawn_upload_task.clone(),
            task_size_guard: context.buffer_tracker.global_upload_task_size().clone(),
        }
    }

    /// Poll the result of the uploading task
    fn poll_result(&mut self, cx: &mut Context<'_>) -> Poll<HummockResult<StagingSstableInfo>> {
        Poll::Ready(match ready!(self.join_handle.poll_unpin(cx)) {
            Ok(task_result) => task_result
                .inspect(|_| {
                    if self.task_info.task_size > Self::LOG_THRESHOLD_FOR_UPLOAD_TASK_SIZE {
                        info!("upload task finish {:?}", self.task_info)
                    } else {
                        debug!("upload task finish {:?}", self.task_info)
                    }
                })
                .map(|ssts| {
                    StagingSstableInfo::new(
                        ssts,
                        self.task_info.epochs.clone(),
                        self.task_info.imm_ids.clone(),
                        self.task_info.task_size,
                    )
                }),

            Err(err) => Err(HummockError::other(format!(
                "fail to join upload join handle: {:?}",
                err
            ))),
        })
    }

    /// Poll the uploading task until it succeeds. If it fails, we will retry it.
    fn poll_ok_with_retry(&mut self, cx: &mut Context<'_>) -> Poll<StagingSstableInfo> {
        loop {
            let result = ready!(self.poll_result(cx));
            match result {
                Ok(sstables) => return Poll::Ready(sstables),
                Err(e) => {
                    error!(
                        "a flush task {:?} failed, start retry. Task info: {:?}",
                        self.task_info, e
                    );
                    self.join_handle =
                        (self.spawn_upload_task)(self.payload.clone(), self.task_info.clone());
                    // It is important not to return Poll::pending here immediately, because the new
                    // join_handle is not polled yet, and will not awake the current task when
                    // succeed. It will be polled in the next loop iteration.
                }
            }
        }
    }

    pub fn get_task_info(&self) -> &UploadTaskInfo {
        &self.task_info
    }
}

impl Future for UploadingTask {
    type Output = HummockResult<StagingSstableInfo>;

    fn poll(mut self: Pin<&mut Self>, cx: &mut Context<'_>) -> Poll<Self::Output> {
        self.poll_result(cx)
    }
}

#[derive(Default, Debug)]
/// Manage the spilled data. Task and uploaded data at the front is newer data. Task data are
/// always newer than uploaded data. Task holding oldest data is always collected first.
struct SpilledData {
    // ordered spilling tasks. Task at the back is spilling older data.
    uploading_tasks: VecDeque<UploadingTask>,
    // ordered spilled data. Data at the back is older.
    uploaded_data: VecDeque<StagingSstableInfo>,
}

impl SpilledData {
    #[cfg(test)]
    fn is_empty(&self) -> bool {
        self.uploading_tasks.is_empty() && self.uploaded_data.is_empty()
    }

    fn add_task(&mut self, task: UploadingTask) {
        self.uploading_tasks.push_front(task);
    }

    /// Poll the successful spill of the oldest uploading task. Return `Poll::Ready(None)` is there
    /// is no uploading task
    fn poll_success_spill(&mut self, cx: &mut Context<'_>) -> Poll<Option<StagingSstableInfo>> {
        // only poll the oldest uploading task if there is any
        if let Some(task) = self.uploading_tasks.back_mut() {
            let staging_sstable_info = ready!(task.poll_ok_with_retry(cx));
            self.uploaded_data.push_front(staging_sstable_info.clone());
            self.uploading_tasks.pop_back();
            Poll::Ready(Some(staging_sstable_info))
        } else {
            Poll::Ready(None)
        }
    }

    fn clear(&mut self) {
        for task in self.uploading_tasks.drain(..) {
            task.join_handle.abort();
        }
        self.uploaded_data.clear();
    }
}

#[derive(Default, Debug)]
struct UnsealedEpochData {
    // newer data at the front
    imms: VecDeque<ImmutableMemtable>,
    spilled_data: SpilledData,

    table_watermarks: HashMap<TableId, (WatermarkDirection, Vec<VnodeWatermark>, BitmapBuilder)>,
}

impl UnsealedEpochData {
    fn flush(&mut self, context: &UploaderContext) {
        let imms = self.imms.drain(..).collect_vec();
        if !imms.is_empty() {
            let task = UploadingTask::new(imms, context);
            context.stats.spill_task_counts_from_unsealed.inc();
            context
                .stats
                .spill_task_size_from_unsealed
                .inc_by(task.task_info.task_size as u64);
            info!("Spill unsealed data. Task: {}", task.get_task_info());
            self.spilled_data.add_task(task);
        }
    }

    fn add_table_watermarks(
        &mut self,
        table_id: TableId,
        table_watermarks: Vec<VnodeWatermark>,
        direction: WatermarkDirection,
    ) {
        fn apply_new_vnodes(
            vnode_bitmap: &mut BitmapBuilder,
            vnode_watermarks: &Vec<VnodeWatermark>,
        ) {
            for vnode_watermark in vnode_watermarks {
                for vnode in vnode_watermark.vnode_bitmap().iter_ones() {
                    assert!(
                        !vnode_bitmap.is_set(vnode),
                        "vnode {} write multiple table watermarks",
                        vnode
                    );
                    vnode_bitmap.set(vnode, true);
                }
            }
        }
        match self.table_watermarks.entry(table_id) {
            Entry::Occupied(mut entry) => {
                let (prev_direction, prev_watermarks, vnode_bitmap) = entry.get_mut();
                assert_eq!(
                    *prev_direction, direction,
                    "table id {} new watermark direction not match with previous",
                    table_id
                );
                apply_new_vnodes(vnode_bitmap, &table_watermarks);
                prev_watermarks.extend(table_watermarks);
            }
            Entry::Vacant(entry) => {
                let mut vnode_bitmap = BitmapBuilder::zeroed(VirtualNode::COUNT);
                apply_new_vnodes(&mut vnode_bitmap, &table_watermarks);
                entry.insert((direction, table_watermarks, vnode_bitmap));
            }
        }
    }
}

#[derive(Default)]
/// Data at the sealed stage. We will ensure that data in `imms` are newer than the data in the
/// `spilled_data`, and that data in the `uploading_tasks` in `spilled_data` are newer than data in
/// the `uploaded_data` in `spilled_data`.
struct SealedData {
    // newer epochs come first
    epochs: VecDeque<HummockEpoch>,

    // store the output of merge task that will be feed into `flush_imms` procedure
    merged_imms: VecDeque<ImmutableMemtable>,

    // Sealed imms grouped by table shard.
    imms_by_table_shard: HashMap<(TableId, LocalInstanceId), VecDeque<ImmutableMemtable>>,

    // Merging tasks generated from sealed imms
    // it should be safe to directly drop these tasks
    merging_tasks: VecDeque<MergingImmTask>,

    spilled_data: SpilledData,

    table_watermarks: HashMap<TableId, TableWatermarks>,
}

impl SealedData {
    fn clear(&mut self) {
        self.epochs.clear();

        self.spilled_data.clear();
        self.imms_by_table_shard.clear();
        self.merged_imms.clear();
        self.merging_tasks
            .iter()
            .for_each(|task| task.join_handle.abort());
        self.merging_tasks.clear();
        self.table_watermarks.clear();
    }

    /// Add the data of a newly sealed epoch.
    ///
    /// Note: it may happen that, for example, currently we hold `imms` and `spilled_data` of epoch
    /// 3,  and after we add the spilled data of epoch 4, both `imms` and `spilled_data` hold data
    /// of both epoch 3 and 4, which seems breaking the rules that data in `imms` are
    /// always newer than data in `spilled_data`, because epoch 3 data of `imms`
    /// seems older than epoch 4 data of `spilled_data`. However, if this happens, the epoch 3
    /// data of `imms` must not overlap with the epoch 4 data of `spilled_data`. The explanation is
    /// as followed:
    ///
    /// First, unsealed data has 3 stages, from earlier to later, imms, uploading task, and
    /// uploaded. When we try to spill unsealed data, we first pick the imms of older epoch until
    /// the imms of older epoch are all picked. When we try to poll the uploading tasks of unsealed
    /// data, we first poll the task of older epoch, until there is no uploading task in older
    /// epoch. Therefore, we can reach that, if two data are in the same stage, but
    /// different epochs, data in the older epoch will always enter the next stage earlier than data
    /// in the newer epoch.
    ///
    /// Second, we have an assumption that, if a key has been written in a newer epoch, e.g. epoch4,
    /// it will no longer be written in an older epoch, e.g. epoch3, and then, if two data of the
    /// same key are at the imm stage, the data of older epoch must appear earlier than the data
    /// of newer epoch.
    ///
    /// Based on the two points above, we can reach that, if two data of a same key appear in
    /// different epochs, the data of older epoch will not appear at a later stage than the data
    /// of newer epoch. Therefore, we can safely merge the data of each stage when we seal an epoch.
    fn seal_new_epoch(&mut self, epoch: HummockEpoch, mut unseal_epoch_data: UnsealedEpochData) {
        if let Some(prev_max_sealed_epoch) = self.epochs.front() {
            assert!(
                epoch > *prev_max_sealed_epoch,
                "epoch {} to seal not greater than prev max sealed epoch {}",
                epoch,
                prev_max_sealed_epoch
            );
        }

        // rearrange sealed imms by table shard and in epoch descending order
        for imm in unseal_epoch_data.imms.into_iter().rev() {
            self.imms_by_table_shard
                .entry((imm.table_id, imm.instance_id))
                .or_default()
                .push_front(imm);
        }

        self.epochs.push_front(epoch);
        unseal_epoch_data
            .spilled_data
            .uploading_tasks
            .append(&mut self.spilled_data.uploading_tasks);
        unseal_epoch_data
            .spilled_data
            .uploaded_data
            .append(&mut self.spilled_data.uploaded_data);
        self.spilled_data.uploading_tasks = unseal_epoch_data.spilled_data.uploading_tasks;
        self.spilled_data.uploaded_data = unseal_epoch_data.spilled_data.uploaded_data;
        for (table_id, (direction, watermarks, _)) in unseal_epoch_data.table_watermarks {
            match self.table_watermarks.entry(table_id) {
                Entry::Occupied(mut entry) => {
                    entry
                        .get_mut()
                        .add_new_epoch_watermarks(epoch, watermarks, direction);
                }
                Entry::Vacant(entry) => {
                    entry.insert(TableWatermarks::single_epoch(epoch, watermarks, direction));
                }
            };
        }
    }

    fn add_merged_imm(&mut self, merged_imm: &ImmutableMemtable) {
        debug_assert!(merged_imm.is_merged_imm());
        // add merged_imm to merged_imms
        self.merged_imms.push_front(merged_imm.clone());
    }

    fn drop_merging_tasks(&mut self) {
        // pop from newest merging task to restore candidate imms back
        while let Some(task) = self.merging_tasks.pop_front() {
            // cancel the task
            task.join_handle.abort();
            self.imms_by_table_shard
                .get_mut(&(task.table_id, task.instance_id))
                .unwrap()
                .extend(task.input_imms.into_iter());
        }
    }

    // Flush can be triggered by either a sync_epoch or a spill (`may_flush`) request.
    fn flush(&mut self, context: &UploaderContext, is_spilled: bool) {
        // drop unfinished merging tasks
        self.drop_merging_tasks();

        // group imms by epoch and order by epoch
        let mut imms_by_epoch: BTreeMap<HummockEpoch, Vec<ImmutableMemtable>> = BTreeMap::new();
        self.imms_by_table_shard.drain().for_each(|(_, imms)| {
            for imm in imms {
                debug_assert_eq!(imm.max_epoch(), imm.min_epoch());
                imms_by_epoch.entry(imm.max_epoch()).or_default().push(imm);
            }
        });

        // When ImmMerged, we have removed those imms that have been merged from the
        // `self.imms`, thus we need to feed merged_imms into the `flush` procedure
        // to complete a checkpoint.
        let merged_imms = self.merged_imms.drain(..);

        // newer epoch comes first, the order is matter for cleaning the staging imms
        // when adding a staging sst to the `StagingVersion`
        let payload = imms_by_epoch
            .into_iter()
            .rev()
            // in `imms`, newer data comes first
            .flat_map(|(_epoch, imms)| imms)
            .chain(merged_imms)
            .collect_vec();

        if !payload.is_empty() {
            let task = UploadingTask::new(payload, context);
            if is_spilled {
                context.stats.spill_task_counts_from_sealed.inc();
                context
                    .stats
                    .spill_task_size_from_sealed
                    .inc_by(task.task_info.task_size as u64);
                info!("Spill sealed data. Task: {}", task.get_task_info());
            }
            self.spilled_data.add_task(task);
        }
    }

    fn poll_success_merge_imm(&mut self, cx: &mut Context<'_>) -> Poll<Option<MergeImmTaskOutput>> {
        // only poll the oldest merge task if there is any
        if let Some(task) = self.merging_tasks.back_mut() {
            let merge_result = ready!(task.poll_unpin(cx));

            // pop the finished task
            let task = self.merging_tasks.pop_back().expect("must exist");

            Poll::Ready(Some(MergeImmTaskOutput {
                table_id: task.table_id,
                instance_id: task.instance_id,
                merged_imm: merge_result.unwrap(),
            }))
        } else {
            Poll::Ready(None)
        }
    }

    /// Clear self and return the current sealed data
    fn drain(&mut self) -> SealedData {
        let mut ret = SealedData::default();
        swap(&mut ret, self);
        ret
    }

    #[cfg(test)]
    fn imm_count(&self) -> usize {
        self.imms_by_table_shard
            .values()
            .map(|imms| imms.len())
            .sum()
    }

    #[cfg(test)]
    fn imms_by_epoch(&self) -> BTreeMap<HummockEpoch, Vec<ImmutableMemtable>> {
        let mut imms_by_epoch: BTreeMap<HummockEpoch, Vec<ImmutableMemtable>> = BTreeMap::new();
        self.imms_by_table_shard.iter().for_each(|(_, imms)| {
            for imm in imms {
                debug_assert!(imm.max_epoch() == imm.min_epoch());
                imms_by_epoch
                    .entry(imm.max_epoch())
                    .or_default()
                    .push(imm.clone());
            }
        });
        imms_by_epoch
    }
}

struct SyncingData {
    sync_epoch: HummockEpoch,
    // newer epochs come first
    epochs: Vec<HummockEpoch>,
    // TODO: may replace `TryJoinAll` with a future that will abort other join handles once
    // one join handle failed.
    // None means there is no pending uploading tasks
    uploading_tasks: Option<TryJoinAll<UploadingTask>>,
    // newer data at the front
    uploaded: VecDeque<StagingSstableInfo>,
    table_watermarks: HashMap<TableId, TableWatermarks>,
}

pub struct SyncedData {
    pub staging_ssts: Vec<StagingSstableInfo>,
    pub table_watermarks: HashMap<TableId, TableWatermarks>,
}

// newer staging sstable info at the front
type SyncedDataState = HummockResult<SyncedData>;

struct UploaderContext {
    pinned_version: PinnedVersion,
    /// When called, it will spawn a task to flush the imm into sst and return the join handle.
    spawn_upload_task: SpawnUploadTask,
    buffer_tracker: BufferTracker,
    /// The number of immutable memtables that will be merged into a new imm.
    /// When the number of imms of a table shard exceeds this threshold, uploader will generate
    /// merging tasks to merge them.
    imm_merge_threshold: usize,

    compaction_executor: Arc<CompactionExecutor>,

    stats: Arc<HummockStateStoreMetrics>,
}

impl UploaderContext {
    fn new(
        pinned_version: PinnedVersion,
        spawn_upload_task: SpawnUploadTask,
        buffer_tracker: BufferTracker,
        config: &StorageOpts,
        compaction_executor: Arc<CompactionExecutor>,
        stats: Arc<HummockStateStoreMetrics>,
    ) -> Self {
        UploaderContext {
            pinned_version,
            spawn_upload_task,
            buffer_tracker,
            imm_merge_threshold: config.imm_merge_threshold,
            compaction_executor,
            stats,
        }
    }
}

/// An uploader for hummock data.
///
/// Data have 4 sequential stages: unsealed, sealed, syncing, synced.
///
/// The 4 stages are divided by 3 marginal epochs: `max_sealed_epoch`, `max_syncing_epoch`,
/// `max_synced_epoch`. Epochs satisfy the following inequality.
///
/// (epochs of `synced_data`) <= `max_synced_epoch` < (epochs of `syncing_data`) <=
/// `max_syncing_epoch` < (epochs of `sealed_data`) <= `max_sealed_epoch` < (epochs of
/// `unsealed_data`)
///
/// Data are mostly stored in `VecDeque`, and the order stored in the `VecDeque` indicates the data
/// order. Data at the front represents ***newer*** data.
pub struct HummockUploader {
    /// The maximum epoch that is sealed
    max_sealed_epoch: HummockEpoch,
    /// The maximum epoch that has started syncing
    max_syncing_epoch: HummockEpoch,
    /// The maximum epoch that has been synced
    max_synced_epoch: HummockEpoch,

    /// Data that are not sealed yet. `epoch` satisfies `epoch > max_sealed_epoch`.
    unsealed_data: BTreeMap<HummockEpoch, UnsealedEpochData>,

    /// Data that are sealed but not synced yet. `epoch` satisfies
    /// `max_syncing_epoch < epoch <= max_sealed_epoch`.
    sealed_data: SealedData,

    /// Data that has started syncing but not synced yet. `epoch` satisfies
    /// `max_synced_epoch < epoch <= max_syncing_epoch`.
    /// Newer epoch at the front
    syncing_data: VecDeque<SyncingData>,

    /// Data that has been synced already. `epoch` satisfies
    /// `epoch <= max_synced_epoch`.
    synced_data: BTreeMap<HummockEpoch, SyncedDataState>,

    context: UploaderContext,
}

impl HummockUploader {
    pub(crate) fn new(
        state_store_metrics: Arc<HummockStateStoreMetrics>,
        pinned_version: PinnedVersion,
        spawn_upload_task: SpawnUploadTask,
        buffer_tracker: BufferTracker,
        config: &StorageOpts,
        compaction_executor: Arc<CompactionExecutor>,
    ) -> Self {
        let initial_epoch = pinned_version.version().max_committed_epoch;
        Self {
            max_sealed_epoch: initial_epoch,
            max_syncing_epoch: initial_epoch,
            max_synced_epoch: initial_epoch,
            unsealed_data: Default::default(),
            sealed_data: Default::default(),
            syncing_data: Default::default(),
            synced_data: Default::default(),
            context: UploaderContext::new(
                pinned_version,
                spawn_upload_task,
                buffer_tracker,
                config,
                compaction_executor,
                state_store_metrics,
            ),
        }
    }

    #[cfg(test)]
    pub(crate) fn imm_merge_threshold(&self) -> usize {
        self.context.imm_merge_threshold
    }

    pub(crate) fn buffer_tracker(&self) -> &BufferTracker {
        &self.context.buffer_tracker
    }

    pub(crate) fn max_sealed_epoch(&self) -> HummockEpoch {
        self.max_sealed_epoch
    }

    pub(crate) fn max_synced_epoch(&self) -> HummockEpoch {
        self.max_synced_epoch
    }

    pub(crate) fn max_committed_epoch(&self) -> HummockEpoch {
        self.context.pinned_version.max_committed_epoch()
    }

    pub(crate) fn get_synced_data(&self, epoch: HummockEpoch) -> Option<&SyncedDataState> {
        assert!(self.max_committed_epoch() < epoch && epoch <= self.max_synced_epoch);
        self.synced_data.get(&epoch)
    }

    pub(crate) fn add_imm(&mut self, imm: ImmutableMemtable) {
        let epoch = imm.min_epoch();
        assert!(
            epoch > self.max_sealed_epoch,
            "imm epoch {} older than max sealed epoch {}",
            epoch,
            self.max_sealed_epoch
        );
        self.unsealed_data
            .entry(epoch)
            .or_default()
            .imms
            .push_front(imm);
    }

<<<<<<< HEAD
    pub(crate) fn local_seal_epoch(
        &mut self,
        _instance_id: LocalInstanceId,
        _epoch: HummockEpoch,
        _is_checkpoint: bool,
    ) {
        // TODO: implement it
=======
    pub(crate) fn add_table_watermarks(
        &mut self,
        epoch: u64,
        table_id: TableId,
        table_watermarks: Vec<VnodeWatermark>,
        direction: WatermarkDirection,
    ) {
        assert!(
            epoch > self.max_sealed_epoch,
            "imm epoch {} older than max sealed epoch {}",
            epoch,
            self.max_sealed_epoch
        );
        self.unsealed_data
            .entry(epoch)
            .or_default()
            .add_table_watermarks(table_id, table_watermarks, direction);
>>>>>>> 94c4c911
    }

    pub(crate) fn seal_epoch(&mut self, epoch: HummockEpoch) {
        debug!("epoch {} is sealed", epoch);
        assert!(
            epoch > self.max_sealed_epoch,
            "sealing a sealed epoch {}. {}",
            epoch,
            self.max_sealed_epoch
        );
        self.max_sealed_epoch = epoch;
        if let Some((&smallest_unsealed_epoch, _)) = self.unsealed_data.first_key_value() {
            assert!(
                smallest_unsealed_epoch >= epoch,
                "some epoch {} older than epoch to seal {}",
                smallest_unsealed_epoch,
                epoch
            );
            if smallest_unsealed_epoch == epoch {
                let (epoch, unsealed_data) = self
                    .unsealed_data
                    .pop_first()
                    .expect("we have checked non-empty");
                self.sealed_data.seal_new_epoch(epoch, unsealed_data);
            } else {
                debug!("epoch {} to seal has no data", epoch);
            }
        } else {
            debug!("epoch {} to seal has no data", epoch);
        }
    }

    pub(crate) fn start_merge_imms(&mut self, sealed_epoch: HummockEpoch) {
        // skip merging if merge threshold is 1
        if self.context.imm_merge_threshold <= 1 {
            return;
        }

        let memory_limiter = self.context.buffer_tracker.get_memory_limiter();
        // scan imms of each table shard to generate merging task
        // when the number of imms exceeds the merge threshold
        for ((table_id, shard_id), imms) in self
            .sealed_data
            .imms_by_table_shard
            .iter_mut()
            .filter(|(_, imms)| imms.len() >= self.context.imm_merge_threshold)
        {
            let imms_to_merge = imms.drain(..).collect_vec();
            let mut kv_count = 0;
            let mut imm_size = 0;
            imms_to_merge.iter().for_each(|imm| {
                // ensure imms are sealed
                assert_le!(imm.max_epoch(), sealed_epoch);
                kv_count += imm.kv_count();
                imm_size += imm.size();
            });

            // acquire memory before generate merge task
            // if acquire memory failed, the task will not be generated
            let memory_sz = (imm_size + kv_count * EPOCH_LEN) as u64;
            if let Some(tracker) = memory_limiter.try_require_memory(memory_sz) {
                self.sealed_data
                    .merging_tasks
                    .push_front(MergingImmTask::new(
                        *table_id,
                        *shard_id,
                        imms_to_merge,
                        Some(tracker),
                        &self.context,
                    ));
            } else {
                tracing::warn!(
                    "fail to acqiure memory {} B, skip merging imms for table {}, shard {}",
                    memory_sz,
                    table_id,
                    shard_id
                );
                imms.extend(imms_to_merge);
            }
        }
    }

    pub(crate) fn update_sealed_data(&mut self, merged_imm: &ImmutableMemtable) {
        self.sealed_data.add_merged_imm(merged_imm);
    }

    pub(crate) fn start_sync_epoch(&mut self, epoch: HummockEpoch) {
        debug!("start sync epoch: {}", epoch);
        assert!(
            epoch > self.max_syncing_epoch,
            "the epoch {} has started syncing already: {}",
            epoch,
            self.max_syncing_epoch
        );
        assert_eq!(
            epoch, self.max_sealed_epoch,
            "we must start syncing all the sealed data",
        );

        self.max_syncing_epoch = epoch;

        // flush imms to SST file, the output SSTs will be uploaded to object store
        // return unfinished merging task
        self.sealed_data.flush(&self.context, false);

        let SealedData {
            epochs,
            imms_by_table_shard,
            spilled_data:
                SpilledData {
                    uploading_tasks,
                    uploaded_data,
                },
            table_watermarks,
            ..
        } = self.sealed_data.drain();

        assert!(
            imms_by_table_shard.is_empty(),
            "after flush, imms must be empty"
        );

        let try_join_all_upload_task = if uploading_tasks.is_empty() {
            None
        } else {
            Some(try_join_all(uploading_tasks))
        };

        self.syncing_data.push_front(SyncingData {
            epochs: epochs.into_iter().collect(),
            sync_epoch: epoch,
            uploading_tasks: try_join_all_upload_task,
            uploaded: uploaded_data,
            table_watermarks,
        });
    }

    fn add_synced_data(&mut self, epoch: HummockEpoch, synced_state: SyncedDataState) {
        assert!(
            epoch <= self.max_syncing_epoch,
            "epoch {} that has been synced has not started syncing yet.  previous max syncing epoch {}",
            epoch,
            self.max_syncing_epoch
        );
        assert!(
            epoch > self.max_synced_epoch,
            "epoch {} has been synced. previous max synced epoch: {}",
            epoch,
            self.max_synced_epoch
        );
        self.max_synced_epoch = epoch;
        assert!(self.synced_data.insert(epoch, synced_state).is_none());
    }

    pub(crate) fn update_pinned_version(&mut self, pinned_version: PinnedVersion) {
        assert_ge!(
            pinned_version.max_committed_epoch(),
            self.context.pinned_version.max_committed_epoch()
        );
        let max_committed_epoch = pinned_version.max_committed_epoch();
        self.context.pinned_version = pinned_version;
        self.synced_data
            .retain(|epoch, _| *epoch > max_committed_epoch);
        if self.max_synced_epoch < max_committed_epoch {
            self.max_synced_epoch = max_committed_epoch;
            if let Some(syncing_data) = self.syncing_data.back() {
                // there must not be any syncing data below MCE
                assert_gt!(
                    *syncing_data
                        .epochs
                        .last()
                        .expect("epoch should not be empty"),
                    max_committed_epoch
                );
            }
        }
        if self.max_syncing_epoch < max_committed_epoch {
            self.max_syncing_epoch = max_committed_epoch;
            // there must not be any sealed data below MCE
            if let Some(&epoch) = self.sealed_data.epochs.back() {
                assert_gt!(epoch, max_committed_epoch);
            }
        }
        if self.max_sealed_epoch < max_committed_epoch {
            self.max_sealed_epoch = max_committed_epoch;
            // there must not be any unsealed data below MCE
            if let Some((&epoch, _)) = self.unsealed_data.first_key_value() {
                assert_gt!(epoch, max_committed_epoch);
            }
        }
    }

    pub(crate) fn may_flush(&mut self) {
        if self.context.buffer_tracker.need_more_flush() {
            self.sealed_data.flush(&self.context, true);
        }

        if self.context.buffer_tracker.need_more_flush() {
            // iterate from older epoch to newer epoch
            for unsealed_data in self.unsealed_data.values_mut() {
                unsealed_data.flush(&self.context);
                if !self.context.buffer_tracker.need_more_flush() {
                    break;
                }
            }
        }
    }

    pub(crate) fn clear(&mut self) {
        let max_committed_epoch = self.context.pinned_version.max_committed_epoch();
        self.max_synced_epoch = max_committed_epoch;
        self.max_syncing_epoch = max_committed_epoch;
        self.max_sealed_epoch = max_committed_epoch;
        self.synced_data.clear();
        self.syncing_data.clear();
        self.sealed_data.clear();
        self.unsealed_data.clear();

        // TODO: call `abort` on the uploading task join handle
    }

    pub(crate) fn next_event(&mut self) -> NextUploaderEvent<'_> {
        NextUploaderEvent { uploader: self }
    }
}

impl HummockUploader {
    /// Poll the syncing task of the syncing data of the oldest epoch. Return `Poll::Ready(None)` if
    /// there is no syncing data.
    fn poll_syncing_task(
        &mut self,
        cx: &mut Context<'_>,
    ) -> Poll<Option<(HummockEpoch, Vec<StagingSstableInfo>)>> {
        // Only poll the oldest epoch if there is any so that the syncing epoch are finished in
        // order
        if let Some(syncing_data) = self.syncing_data.back_mut() {
            // The syncing task has finished
            let result = if let Some(all_tasks) = &mut syncing_data.uploading_tasks {
                ready!(all_tasks.poll_unpin(cx))
            } else {
                Ok(Vec::new())
            };
            let syncing_data = self.syncing_data.pop_back().expect("must exist");
            let epoch = syncing_data.sync_epoch;

            let newly_uploaded_sstable_infos = match &result {
                Ok(sstable_infos) => sstable_infos.clone(),
                Err(_) => vec![],
            };

            let result = result.map(|mut sstable_infos| {
                // The newly uploaded `sstable_infos` contains newer data. Therefore,
                // `sstable_infos` at the front
                sstable_infos.extend(syncing_data.uploaded);
                SyncedData {
                    staging_ssts: sstable_infos,
                    table_watermarks: syncing_data.table_watermarks,
                }
            });
            self.add_synced_data(epoch, result);
            Poll::Ready(Some((epoch, newly_uploaded_sstable_infos)))
        } else {
            Poll::Ready(None)
        }
    }

    /// Poll the success of the oldest spilled task of sealed data. Return `Poll::Ready(None)` if
    /// there is no spilling task.
    fn poll_sealed_spill_task(&mut self, cx: &mut Context<'_>) -> Poll<Option<StagingSstableInfo>> {
        self.sealed_data.spilled_data.poll_success_spill(cx)
    }

    /// Poll the success of the oldest spilled task of unsealed data. Return `Poll::Ready(None)` if
    /// there is no spilling task.
    fn poll_unsealed_spill_task(
        &mut self,
        cx: &mut Context<'_>,
    ) -> Poll<Option<StagingSstableInfo>> {
        // iterator from older epoch to new epoch so that the spill task are finished in epoch order
        for unsealed_data in self.unsealed_data.values_mut() {
            // if None, there is no spilling task. Search for the unsealed data of the next epoch in
            // the next iteration.
            if let Some(sstable_info) = ready!(unsealed_data.spilled_data.poll_success_spill(cx)) {
                return Poll::Ready(Some(sstable_info));
            }
        }
        Poll::Ready(None)
    }

    fn poll_sealed_merge_imm_task(
        &mut self,
        cx: &mut Context<'_>,
    ) -> Poll<Option<MergeImmTaskOutput>> {
        let poll_ret = self.sealed_data.poll_success_merge_imm(cx);
        if let Poll::Ready(Some(output)) = &poll_ret {
            let table_id_label = output.table_id.to_string();

            // monitor finished task
            self.context
                .stats
                .merge_imm_task_counts
                .with_label_values(&[table_id_label.as_str()])
                .inc();
            // monitor merge imm memory size
            // we should also add up the size of EPOCH stored in each entry
            self.context
                .stats
                .merge_imm_batch_memory_sz
                .with_label_values(&[table_id_label.as_str()])
                .inc_by((output.merged_imm.size() + output.merged_imm.kv_count() * EPOCH_LEN) as _);
        }
        poll_ret
    }
}

pub(crate) struct NextUploaderEvent<'a> {
    uploader: &'a mut HummockUploader,
}

pub(crate) enum UploaderEvent {
    // staging sstable info of newer data comes first
    SyncFinish(HummockEpoch, Vec<StagingSstableInfo>),
    DataSpilled(StagingSstableInfo),
    ImmMerged(MergeImmTaskOutput),
}

impl<'a> Future for NextUploaderEvent<'a> {
    type Output = UploaderEvent;

    fn poll(mut self: Pin<&mut Self>, cx: &mut Context<'_>) -> Poll<Self::Output> {
        let uploader = &mut self.deref_mut().uploader;

        if let Some((epoch, newly_uploaded_sstables)) = ready!(uploader.poll_syncing_task(cx)) {
            return Poll::Ready(UploaderEvent::SyncFinish(epoch, newly_uploaded_sstables));
        }

        if let Some(sstable_info) = ready!(uploader.poll_sealed_spill_task(cx)) {
            return Poll::Ready(UploaderEvent::DataSpilled(sstable_info));
        }

        if let Some(sstable_info) = ready!(uploader.poll_unsealed_spill_task(cx)) {
            return Poll::Ready(UploaderEvent::DataSpilled(sstable_info));
        }

        if let Some(merge_output) = ready!(uploader.poll_sealed_merge_imm_task(cx)) {
            // add the merged imm into sealed data
            uploader.update_sealed_data(&merge_output.merged_imm);
            return Poll::Ready(UploaderEvent::ImmMerged(merge_output));
        }
        Poll::Pending
    }
}

#[cfg(test)]
mod tests {
    use std::collections::{HashMap, VecDeque};
    use std::future::{poll_fn, Future};
    use std::ops::Deref;
    use std::sync::atomic::AtomicUsize;
    use std::sync::atomic::Ordering::SeqCst;
    use std::sync::Arc;
    use std::task::Poll;
    use std::time::Duration;

    use bytes::Bytes;
    use futures::future::BoxFuture;
    use futures::FutureExt;
    use prometheus::core::GenericGauge;
    use risingwave_common::catalog::TableId;
    use risingwave_hummock_sdk::key::{FullKey, TableKey};
    use risingwave_hummock_sdk::version::HummockVersion;
    use risingwave_hummock_sdk::{HummockEpoch, LocalSstableInfo};
    use risingwave_pb::hummock::{KeyRange, SstableInfo};
    use spin::Mutex;
    use tokio::spawn;
    use tokio::sync::mpsc::unbounded_channel;
    use tokio::sync::oneshot;
    use tokio::task::yield_now;

    use crate::hummock::compactor::CompactionExecutor;
    use crate::hummock::event_handler::hummock_event_handler::BufferTracker;
    use crate::hummock::event_handler::uploader::{
        HummockUploader, MergingImmTask, UploadTaskInfo, UploadTaskOutput, UploadTaskPayload,
        UploaderContext, UploaderEvent, UploadingTask,
    };
    use crate::hummock::event_handler::LocalInstanceId;
    use crate::hummock::iterator::test_utils::{
        iterator_test_table_key_of, transform_shared_buffer,
    };
    use crate::hummock::local_version::pinned_version::PinnedVersion;
    use crate::hummock::shared_buffer::shared_buffer_batch::SharedBufferBatch;
    use crate::hummock::value::HummockValue;
    use crate::hummock::{HummockError, HummockResult, MemoryLimiter};
    use crate::mem_table::{ImmId, ImmutableMemtable};
    use crate::monitor::HummockStateStoreMetrics;
    use crate::opts::StorageOpts;
    use crate::storage_value::StorageValue;

    const INITIAL_EPOCH: HummockEpoch = 5;
    const TEST_TABLE_ID: TableId = TableId { table_id: 233 };

    pub trait UploadOutputFuture =
        Future<Output = HummockResult<UploadTaskOutput>> + Send + 'static;
    pub trait UploadFn<Fut: UploadOutputFuture> =
        Fn(UploadTaskPayload, UploadTaskInfo) -> Fut + Send + Sync + 'static;

    fn test_hummock_version(epoch: HummockEpoch) -> HummockVersion {
        HummockVersion {
            id: epoch,
            levels: Default::default(),
            max_committed_epoch: epoch,
            safe_epoch: 0,
            table_watermarks: HashMap::new(),
        }
    }

    fn initial_pinned_version() -> PinnedVersion {
        PinnedVersion::new(test_hummock_version(INITIAL_EPOCH), unbounded_channel().0)
    }

    fn dummy_table_key() -> Vec<u8> {
        vec![b't', b'e', b's', b't']
    }

    async fn gen_imm_with_limiter(
        epoch: HummockEpoch,
        limiter: Option<&MemoryLimiter>,
    ) -> ImmutableMemtable {
        let sorted_items = SharedBufferBatch::build_shared_buffer_item_batches(vec![(
            TableKey(Bytes::from(dummy_table_key())),
            StorageValue::new_delete(),
        )]);
        let size = SharedBufferBatch::measure_batch_size(&sorted_items);
        let tracker = match limiter {
            Some(limiter) => Some(limiter.require_memory(size as u64).await),
            None => None,
        };
        SharedBufferBatch::build_shared_buffer_batch(
            epoch,
            0,
            sorted_items,
            size,
            vec![],
            TEST_TABLE_ID,
            None,
            tracker,
        )
    }

    async fn gen_imm(epoch: HummockEpoch) -> ImmutableMemtable {
        gen_imm_with_limiter(epoch, None).await
    }

    fn gen_sstable_info(
        start_epoch: HummockEpoch,
        end_epoch: HummockEpoch,
    ) -> Vec<LocalSstableInfo> {
        let start_full_key = FullKey::new(TEST_TABLE_ID, TableKey(dummy_table_key()), start_epoch);
        let end_full_key = FullKey::new(TEST_TABLE_ID, TableKey(dummy_table_key()), end_epoch);
        let gen_sst_object_id = (start_epoch << 8) + end_epoch;
        vec![LocalSstableInfo::for_test(SstableInfo {
            object_id: gen_sst_object_id,
            sst_id: gen_sst_object_id,
            key_range: Some(KeyRange {
                left: start_full_key.encode(),
                right: end_full_key.encode(),
                right_exclusive: true,
            }),
            table_ids: vec![TEST_TABLE_ID.table_id],
            ..Default::default()
        })]
    }

    fn test_uploader_context<F, Fut>(upload_fn: F) -> UploaderContext
    where
        Fut: UploadOutputFuture,
        F: UploadFn<Fut>,
    {
        let config = StorageOpts::default();
        let compaction_executor = Arc::new(CompactionExecutor::new(None));
        UploaderContext::new(
            initial_pinned_version(),
            Arc::new(move |payload, task_info| spawn(upload_fn(payload, task_info))),
            BufferTracker::for_test(),
            &config,
            compaction_executor,
            Arc::new(HummockStateStoreMetrics::unused()),
        )
    }

    fn test_uploader<F, Fut>(upload_fn: F) -> HummockUploader
    where
        Fut: UploadOutputFuture,
        F: UploadFn<Fut>,
    {
        let config = StorageOpts::default();
        let compaction_executor = Arc::new(CompactionExecutor::new(None));
        HummockUploader::new(
            Arc::new(HummockStateStoreMetrics::unused()),
            initial_pinned_version(),
            Arc::new(move |payload, task_info| spawn(upload_fn(payload, task_info))),
            BufferTracker::for_test(),
            &config,
            compaction_executor,
        )
    }

    fn dummy_success_upload_output() -> Vec<LocalSstableInfo> {
        gen_sstable_info(INITIAL_EPOCH, INITIAL_EPOCH)
    }

    #[allow(clippy::unused_async)]
    async fn dummy_success_upload_future(
        _: UploadTaskPayload,
        _: UploadTaskInfo,
    ) -> HummockResult<Vec<LocalSstableInfo>> {
        Ok(dummy_success_upload_output())
    }

    #[allow(clippy::unused_async)]
    async fn dummy_fail_upload_future(
        _: UploadTaskPayload,
        _: UploadTaskInfo,
    ) -> HummockResult<Vec<LocalSstableInfo>> {
        Err(HummockError::other("failed"))
    }

    #[tokio::test]
    pub async fn test_uploading_task_future() {
        let uploader_context = test_uploader_context(dummy_success_upload_future);
        let imm = gen_imm(INITIAL_EPOCH).await;
        let imm_size = imm.size();
        let imm_id = imm.batch_id();
        let task = UploadingTask::new(vec![imm], &uploader_context);
        assert_eq!(imm_size, task.task_info.task_size);
        assert_eq!(vec![imm_id], task.task_info.imm_ids);
        assert_eq!(vec![INITIAL_EPOCH as HummockEpoch], task.task_info.epochs);
        let output = task.await.unwrap();
        assert_eq!(output.sstable_infos(), &dummy_success_upload_output());
        assert_eq!(imm_size, output.imm_size());
        assert_eq!(&vec![imm_id], output.imm_ids());
        assert_eq!(&vec![INITIAL_EPOCH as HummockEpoch], output.epochs());

        let uploader_context = test_uploader_context(dummy_fail_upload_future);
        let task = UploadingTask::new(vec![gen_imm(INITIAL_EPOCH).await], &uploader_context);
        let _ = task.await.unwrap_err();
    }

    #[tokio::test]
    pub async fn test_uploading_task_poll_result() {
        let uploader_context = test_uploader_context(dummy_success_upload_future);
        let mut task = UploadingTask::new(vec![gen_imm(INITIAL_EPOCH).await], &uploader_context);
        let output = poll_fn(|cx| task.poll_result(cx)).await.unwrap();
        assert_eq!(output.sstable_infos(), &dummy_success_upload_output());

        let uploader_context = test_uploader_context(dummy_fail_upload_future);
        let mut task = UploadingTask::new(vec![gen_imm(INITIAL_EPOCH).await], &uploader_context);
        let _ = poll_fn(|cx| task.poll_result(cx)).await.unwrap_err();
    }

    #[tokio::test]
    async fn test_uploading_task_poll_ok_with_retry() {
        let run_count = Arc::new(AtomicUsize::new(0));
        let fail_num = 10;
        let run_count_clone = run_count.clone();
        let uploader_context = test_uploader_context(move |_, _| {
            let run_count = run_count.clone();
            async move {
                // fail in the first `fail_num` run, and success at the end
                let ret = if run_count.load(SeqCst) < fail_num {
                    Err(HummockError::other("fail"))
                } else {
                    Ok(dummy_success_upload_output())
                };
                run_count.fetch_add(1, SeqCst);
                ret
            }
        });
        let mut task = UploadingTask::new(vec![gen_imm(INITIAL_EPOCH).await], &uploader_context);
        let output = poll_fn(|cx| task.poll_ok_with_retry(cx)).await;
        assert_eq!(fail_num + 1, run_count_clone.load(SeqCst));
        assert_eq!(output.sstable_infos(), &dummy_success_upload_output());
    }

    #[tokio::test]
    async fn test_uploader_basic() {
        let mut uploader = test_uploader(dummy_success_upload_future);
        let epoch1 = INITIAL_EPOCH + 1;
        let imm = gen_imm(epoch1).await;
        uploader.add_imm(imm.clone());
        assert_eq!(1, uploader.unsealed_data.len());
        assert_eq!(
            epoch1 as HummockEpoch,
            *uploader.unsealed_data.first_key_value().unwrap().0
        );
        assert_eq!(
            1,
            uploader
                .unsealed_data
                .first_key_value()
                .unwrap()
                .1
                .imms
                .len()
        );
        uploader.seal_epoch(epoch1);
        assert_eq!(epoch1, uploader.max_sealed_epoch);
        assert!(uploader.unsealed_data.is_empty());
        assert_eq!(1, uploader.sealed_data.imm_count());

        uploader.start_sync_epoch(epoch1);
        assert_eq!(epoch1 as HummockEpoch, uploader.max_syncing_epoch);
        assert_eq!(0, uploader.sealed_data.imm_count());
        assert!(uploader.sealed_data.spilled_data.is_empty());
        assert_eq!(1, uploader.syncing_data.len());
        let syncing_data = uploader.syncing_data.front().unwrap();
        assert_eq!(epoch1 as HummockEpoch, syncing_data.sync_epoch);
        assert!(syncing_data.uploaded.is_empty());
        assert!(syncing_data.uploading_tasks.is_some());

        match uploader.next_event().await {
            UploaderEvent::SyncFinish(finished_epoch, ssts) => {
                assert_eq!(epoch1, finished_epoch);
                assert_eq!(1, ssts.len());
                let staging_sst = ssts.first().unwrap();
                assert_eq!(&vec![epoch1], staging_sst.epochs());
                assert_eq!(&vec![imm.batch_id()], staging_sst.imm_ids());
                assert_eq!(&dummy_success_upload_output(), staging_sst.sstable_infos());
            }
            _ => unreachable!(),
        };
        assert_eq!(epoch1, uploader.max_synced_epoch());
        let synced_data = uploader.get_synced_data(epoch1).unwrap();
        let ssts = &synced_data.as_ref().unwrap().staging_ssts;
        assert_eq!(1, ssts.len());
        let staging_sst = ssts.first().unwrap();
        assert_eq!(&vec![epoch1], staging_sst.epochs());
        assert_eq!(&vec![imm.batch_id()], staging_sst.imm_ids());
        assert_eq!(&dummy_success_upload_output(), staging_sst.sstable_infos());

        let new_pinned_version = uploader
            .context
            .pinned_version
            .new_pin_version(test_hummock_version(epoch1));
        uploader.update_pinned_version(new_pinned_version);
        assert!(uploader.synced_data.is_empty());
        assert_eq!(epoch1, uploader.max_committed_epoch());
    }

    #[tokio::test]
    async fn test_uploader_merge_imms_without_flush() {
        let mut uploader = test_uploader(dummy_success_upload_future);
        let mut all_imms = VecDeque::new();
        // assume a chckpoint consists of 11 epochs
        let ckpt_intervals = 11;
        let imm_merge_threshold: usize = uploader.imm_merge_threshold();

        // For each epoch, we gen imm for 2 shards and add them to uploader and seal the epoch
        // afterward. check uploader's state after each epoch has been sealed
        // When we get IMM_MERGE_THRESHOLD epochs, there should be merging task started for sealed
        // data. Then we await the merging task and check the uploader's state again.
        let mut merged_imms = VecDeque::new();
        for i in 1..=ckpt_intervals {
            let epoch = INITIAL_EPOCH + i;
            let mut imm1 = gen_imm(epoch).await;
            let mut imm2 = gen_imm(epoch).await;

            imm1.instance_id = 1 as LocalInstanceId;
            imm2.instance_id = 2 as LocalInstanceId;

            uploader.add_imm(imm1.clone());
            uploader.add_imm(imm2.clone());

            // newer imm comes in front
            all_imms.push_front(imm1);
            all_imms.push_front(imm2);

            uploader.seal_epoch(epoch);

            assert_eq!(epoch, uploader.max_sealed_epoch);
            // check sealed data has two imms
            let imms_by_epoch = uploader.sealed_data.imms_by_epoch();
            if let Some((e, imms)) = imms_by_epoch.last_key_value()
                && *e == epoch
            {
                assert_eq!(2, imms.len());
            }

            let epoch_cnt = (epoch - INITIAL_EPOCH) as usize;
            if epoch_cnt < imm_merge_threshold {
                assert!(uploader.sealed_data.merging_tasks.is_empty());
                assert!(uploader.sealed_data.spilled_data.is_empty());
                assert_eq!(epoch_cnt, uploader.sealed_data.epochs.len());
            } else {
                assert_eq!(epoch_cnt, uploader.sealed_data.epochs.len());

                let unmerged_imm_cnt: usize = epoch_cnt - imm_merge_threshold * merged_imms.len();

                if unmerged_imm_cnt < imm_merge_threshold {
                    continue;
                }

                let imms_by_shard = &mut uploader.sealed_data.imms_by_table_shard;
                // check shard 1
                if let Some(imms) = imms_by_shard.get(&(TEST_TABLE_ID, 1 as LocalInstanceId)) {
                    assert_eq!(imm_merge_threshold, imms.len());
                }

                // check shard 2
                if let Some(imms) = imms_by_shard.get(&(TEST_TABLE_ID, 2 as LocalInstanceId)) {
                    assert_eq!(imm_merge_threshold, imms.len());
                }

                // we have enough sealed imms, start merging task
                println!("start merging task for epoch {}", epoch);
                uploader.start_merge_imms(epoch);
                assert!(!uploader.sealed_data.merging_tasks.is_empty());
                assert!(uploader.sealed_data.spilled_data.is_empty());

                // check after generate merging task
                if let Some(imms) = uploader
                    .sealed_data
                    .imms_by_table_shard
                    .get(&(TEST_TABLE_ID, 1 as LocalInstanceId))
                {
                    assert_eq!(0, imms.len());
                }
                if let Some(imms) = uploader
                    .sealed_data
                    .imms_by_table_shard
                    .get(&(TEST_TABLE_ID, 2 as LocalInstanceId))
                {
                    assert_eq!(0, imms.len());
                }

                // poll the merging task and check the result
                match uploader.next_event().await {
                    UploaderEvent::ImmMerged(output) => {
                        println!("merging task success for epoch {}", epoch);
                        merged_imms.push_front(output.merged_imm);
                    }
                    _ => unreachable!(),
                };
            }
        }
    }

    #[tokio::test]
    async fn test_uploader_empty_epoch() {
        let mut uploader = test_uploader(dummy_success_upload_future);
        let epoch1 = INITIAL_EPOCH + 1;
        let epoch2 = INITIAL_EPOCH + 2;
        let imm = gen_imm(epoch2).await;
        // epoch1 is empty while epoch2 is not. Going to seal empty epoch1.
        uploader.add_imm(imm);
        uploader.seal_epoch(epoch1);
        assert_eq!(epoch1, uploader.max_sealed_epoch);

        uploader.start_sync_epoch(epoch1);
        assert_eq!(epoch1, uploader.max_syncing_epoch);

        match uploader.next_event().await {
            UploaderEvent::SyncFinish(finished_epoch, ssts) => {
                assert_eq!(epoch1, finished_epoch);
                assert!(ssts.is_empty());
            }
            _ => unreachable!(),
        };
        assert_eq!(epoch1, uploader.max_synced_epoch());
        let new_pinned_version = uploader
            .context
            .pinned_version
            .new_pin_version(test_hummock_version(epoch1));
        uploader.update_pinned_version(new_pinned_version);
        assert!(uploader.synced_data.is_empty());
        assert_eq!(epoch1, uploader.max_committed_epoch());
    }

    #[tokio::test]
    async fn test_drop_success_merging_task() {
        let table_id = TableId { table_id: 1004 };
        let shared_buffer_items1: Vec<(Vec<u8>, HummockValue<Bytes>)> = vec![
            (
                iterator_test_table_key_of(1),
                HummockValue::put(Bytes::from("value1")),
            ),
            (
                iterator_test_table_key_of(2),
                HummockValue::put(Bytes::from("value2")),
            ),
            (
                iterator_test_table_key_of(3),
                HummockValue::put(Bytes::from("value3")),
            ),
        ];
        let epoch = 1;
        let imm1 = SharedBufferBatch::for_test(
            transform_shared_buffer(shared_buffer_items1.clone()),
            epoch,
            table_id,
        );
        let shared_buffer_items2: Vec<(Vec<u8>, HummockValue<Bytes>)> = vec![
            (
                iterator_test_table_key_of(1),
                HummockValue::put(Bytes::from("value12")),
            ),
            (
                iterator_test_table_key_of(2),
                HummockValue::put(Bytes::from("value22")),
            ),
            (
                iterator_test_table_key_of(3),
                HummockValue::put(Bytes::from("value32")),
            ),
        ];
        let epoch = 2;
        let imm2 = SharedBufferBatch::for_test(
            transform_shared_buffer(shared_buffer_items2.clone()),
            epoch,
            table_id,
        );

        let shared_buffer_items3: Vec<(Vec<u8>, HummockValue<Bytes>)> = vec![
            (
                iterator_test_table_key_of(1),
                HummockValue::put(Bytes::from("value13")),
            ),
            (
                iterator_test_table_key_of(2),
                HummockValue::put(Bytes::from("value23")),
            ),
            (
                iterator_test_table_key_of(3),
                HummockValue::put(Bytes::from("value33")),
            ),
        ];
        let epoch = 3;
        let imm3 = SharedBufferBatch::for_test(
            transform_shared_buffer(shared_buffer_items3.clone()),
            epoch,
            table_id,
        );

        // newer data comes first
        let imms = vec![imm3, imm2, imm1];
        let context = test_uploader_context(dummy_success_upload_future);
        let mut task = MergingImmTask::new(table_id, 0, imms, None, &context);
        let sleep = tokio::time::sleep(Duration::from_millis(500));
        tokio::select! {
            _ = sleep => {
                println!("sleep timeout")
            }
            res = &mut task => {
                match res {
                    Ok(imm) => {
                        println!("merging task success");
                        assert_eq!(table_id, imm.table_id);
                        assert_eq!(9, imm.kv_count());
                    }
                    Err(err) => {
                        println!("merging task failed: {:?}", err);
                    }
                }
            }
        }
        task.join_handle.abort();
        println!("merging task abort success");
    }

    #[tokio::test]
    async fn test_uploader_poll_empty() {
        let mut uploader = test_uploader(dummy_success_upload_future);
        assert!(poll_fn(|cx| uploader.poll_syncing_task(cx)).await.is_none());
        assert!(poll_fn(|cx| uploader.poll_sealed_spill_task(cx))
            .await
            .is_none());
        assert!(poll_fn(|cx| uploader.poll_unsealed_spill_task(cx))
            .await
            .is_none());
    }

    #[tokio::test]
    async fn test_uploader_empty_advance_mce() {
        let mut uploader = test_uploader(dummy_success_upload_future);
        let initial_pinned_version = uploader.context.pinned_version.clone();
        let epoch1 = INITIAL_EPOCH + 1;
        let epoch2 = INITIAL_EPOCH + 2;
        let epoch3 = INITIAL_EPOCH + 3;
        let epoch4 = INITIAL_EPOCH + 4;
        let epoch5 = INITIAL_EPOCH + 5;
        let epoch6 = INITIAL_EPOCH + 6;
        let version1 = initial_pinned_version.new_pin_version(test_hummock_version(epoch1));
        let version2 = initial_pinned_version.new_pin_version(test_hummock_version(epoch2));
        let version3 = initial_pinned_version.new_pin_version(test_hummock_version(epoch3));
        let version4 = initial_pinned_version.new_pin_version(test_hummock_version(epoch4));
        let version5 = initial_pinned_version.new_pin_version(test_hummock_version(epoch5));
        uploader.update_pinned_version(version1);
        assert_eq!(epoch1, uploader.max_synced_epoch);
        assert_eq!(epoch1, uploader.max_syncing_epoch);
        assert_eq!(epoch1, uploader.max_sealed_epoch);

        uploader.add_imm(gen_imm(epoch6).await);
        uploader.update_pinned_version(version2);
        assert_eq!(epoch2, uploader.max_synced_epoch);
        assert_eq!(epoch2, uploader.max_syncing_epoch);
        assert_eq!(epoch2, uploader.max_sealed_epoch);

        uploader.seal_epoch(epoch6);
        assert_eq!(epoch6, uploader.max_sealed_epoch);
        uploader.update_pinned_version(version3);
        assert_eq!(epoch3, uploader.max_synced_epoch);
        assert_eq!(epoch3, uploader.max_syncing_epoch);
        assert_eq!(epoch6, uploader.max_sealed_epoch);

        uploader.start_sync_epoch(epoch6);
        assert_eq!(epoch6, uploader.max_syncing_epoch);
        uploader.update_pinned_version(version4);
        assert_eq!(epoch4, uploader.max_synced_epoch);
        assert_eq!(epoch6, uploader.max_syncing_epoch);
        assert_eq!(epoch6, uploader.max_sealed_epoch);

        match uploader.next_event().await {
            UploaderEvent::SyncFinish(epoch, _) => {
                assert_eq!(epoch6, epoch);
            }
            UploaderEvent::DataSpilled(_) => unreachable!(),
            UploaderEvent::ImmMerged(_) => unreachable!(),
        }
        uploader.update_pinned_version(version5);
        assert_eq!(epoch6, uploader.max_synced_epoch);
        assert_eq!(epoch6, uploader.max_syncing_epoch);
        assert_eq!(epoch6, uploader.max_sealed_epoch);
    }

    fn prepare_uploader_order_test() -> (
        BufferTracker,
        HummockUploader,
        impl Fn(Vec<ImmId>) -> (BoxFuture<'static, ()>, oneshot::Sender<()>),
    ) {
        // flush threshold is 0. Flush anyway
        let buffer_tracker =
            BufferTracker::new(usize::MAX, 0, GenericGauge::new("test", "test").unwrap());
        // (the started task send the imm ids of payload, the started task wait for finish notify)
        #[allow(clippy::type_complexity)]
        let task_notifier_holder: Arc<
            Mutex<VecDeque<(oneshot::Sender<UploadTaskInfo>, oneshot::Receiver<()>)>>,
        > = Arc::new(Mutex::new(VecDeque::new()));

        let new_task_notifier = {
            let task_notifier_holder = task_notifier_holder.clone();
            move |imm_ids: Vec<ImmId>| {
                let (start_tx, start_rx) = oneshot::channel();
                let (finish_tx, finish_rx) = oneshot::channel();
                task_notifier_holder
                    .lock()
                    .push_front((start_tx, finish_rx));
                let await_start_future = async move {
                    let task_info = start_rx.await.unwrap();
                    assert_eq!(imm_ids, task_info.imm_ids);
                }
                .boxed();
                (await_start_future, finish_tx)
            }
        };

        let config = StorageOpts::default();
        let compaction_executor = Arc::new(CompactionExecutor::new(None));
        let uploader = HummockUploader::new(
            Arc::new(HummockStateStoreMetrics::unused()),
            initial_pinned_version(),
            Arc::new({
                move |_: UploadTaskPayload, task_info: UploadTaskInfo| {
                    let task_notifier_holder = task_notifier_holder.clone();
                    let (start_tx, finish_rx) = task_notifier_holder.lock().pop_back().unwrap();
                    let start_epoch = *task_info.epochs.last().unwrap();
                    let end_epoch = *task_info.epochs.first().unwrap();
                    assert!(end_epoch >= start_epoch);
                    spawn(async move {
                        let ret = gen_sstable_info(start_epoch, end_epoch);
                        start_tx.send(task_info).unwrap();
                        finish_rx.await.unwrap();
                        Ok(ret)
                    })
                }
            }),
            buffer_tracker.clone(),
            &config,
            compaction_executor,
        );
        (buffer_tracker, uploader, new_task_notifier)
    }

    async fn assert_uploader_pending(uploader: &mut HummockUploader) {
        for _ in 0..10 {
            yield_now().await;
        }
        assert!(
            poll_fn(|cx| Poll::Ready(uploader.next_event().poll_unpin(cx)))
                .await
                .is_pending()
        )
    }

    #[tokio::test]
    async fn test_uploader_finish_in_order() {
        let (buffer_tracker, mut uploader, new_task_notifier) = prepare_uploader_order_test();

        let epoch1 = INITIAL_EPOCH + 1;
        let epoch2 = INITIAL_EPOCH + 2;
        let memory_limiter = buffer_tracker.get_memory_limiter().clone();
        let memory_limiter = Some(memory_limiter.deref());

        // imm2 contains data in newer epoch, but added first
        let imm2 = gen_imm_with_limiter(epoch2, memory_limiter).await;
        uploader.add_imm(imm2.clone());
        let imm1_1 = gen_imm_with_limiter(epoch1, memory_limiter).await;
        uploader.add_imm(imm1_1.clone());
        let imm1_2 = gen_imm_with_limiter(epoch1, memory_limiter).await;
        uploader.add_imm(imm1_2.clone());

        // imm1 will be spilled first
        let (await_start1, finish_tx1) =
            new_task_notifier(vec![imm1_2.batch_id(), imm1_1.batch_id()]);
        let (await_start2, finish_tx2) = new_task_notifier(vec![imm2.batch_id()]);
        uploader.may_flush();
        await_start1.await;
        await_start2.await;

        assert_uploader_pending(&mut uploader).await;

        finish_tx2.send(()).unwrap();
        assert_uploader_pending(&mut uploader).await;

        finish_tx1.send(()).unwrap();
        if let UploaderEvent::DataSpilled(sst) = uploader.next_event().await {
            assert_eq!(&vec![imm1_2.batch_id(), imm1_1.batch_id()], sst.imm_ids());
            assert_eq!(&vec![epoch1], sst.epochs());
        } else {
            unreachable!("")
        }

        if let UploaderEvent::DataSpilled(sst) = uploader.next_event().await {
            assert_eq!(&vec![imm2.batch_id()], sst.imm_ids());
            assert_eq!(&vec![epoch2], sst.epochs());
        } else {
            unreachable!("")
        }

        let imm1_3 = gen_imm_with_limiter(epoch1, memory_limiter).await;
        uploader.add_imm(imm1_3.clone());
        let (await_start1_3, finish_tx1_3) = new_task_notifier(vec![imm1_3.batch_id()]);
        uploader.may_flush();
        await_start1_3.await;
        let imm1_4 = gen_imm_with_limiter(epoch1, memory_limiter).await;
        uploader.add_imm(imm1_4.clone());
        let (await_start1_4, finish_tx1_4) = new_task_notifier(vec![imm1_4.batch_id()]);
        uploader.seal_epoch(epoch1);
        uploader.start_sync_epoch(epoch1);
        await_start1_4.await;

        uploader.seal_epoch(epoch2);

        // current uploader state:
        // unsealed: empty
        // sealed: epoch2: uploaded sst([imm2])
        // syncing: epoch1: uploading: [imm1_4], [imm1_3], uploaded: sst([imm1_2, imm1_1])

        let epoch3 = INITIAL_EPOCH + 3;
        let imm3_1 = gen_imm_with_limiter(epoch3, memory_limiter).await;
        uploader.add_imm(imm3_1.clone());
        let (await_start3_1, finish_tx3_1) = new_task_notifier(vec![imm3_1.batch_id()]);
        uploader.may_flush();
        await_start3_1.await;
        let imm3_2 = gen_imm_with_limiter(epoch3, memory_limiter).await;
        uploader.add_imm(imm3_2.clone());
        let (await_start3_2, finish_tx3_2) = new_task_notifier(vec![imm3_2.batch_id()]);
        uploader.may_flush();
        await_start3_2.await;
        let imm3_3 = gen_imm_with_limiter(epoch3, memory_limiter).await;
        uploader.add_imm(imm3_3.clone());

        // current uploader state:
        // unsealed: epoch3: imm: imm3_3, uploading: [imm3_2], [imm3_1]
        // sealed: uploaded sst([imm2])
        // syncing: epoch1: uploading: [imm1_4], [imm1_3], uploaded: sst([imm1_2, imm1_1])

        let epoch4 = INITIAL_EPOCH + 4;
        let imm4 = gen_imm_with_limiter(epoch4, memory_limiter).await;
        uploader.add_imm(imm4.clone());
        assert_uploader_pending(&mut uploader).await;

        // current uploader state:
        // unsealed: epoch3: imm: imm3_3, uploading: [imm3_2], [imm3_1]
        //           epoch4: imm: imm4
        // sealed: uploaded sst([imm2])
        // syncing: epoch1: uploading: [imm1_4], [imm1_3], uploaded: sst([imm1_2, imm1_1])

        finish_tx3_1.send(()).unwrap();
        assert_uploader_pending(&mut uploader).await;
        finish_tx1_4.send(()).unwrap();
        assert_uploader_pending(&mut uploader).await;
        finish_tx1_3.send(()).unwrap();

        if let UploaderEvent::SyncFinish(epoch, newly_upload_sst) = uploader.next_event().await {
            assert_eq!(epoch1, epoch);
            assert_eq!(2, newly_upload_sst.len());
            assert_eq!(&vec![imm1_4.batch_id()], newly_upload_sst[0].imm_ids());
            assert_eq!(&vec![imm1_3.batch_id()], newly_upload_sst[1].imm_ids());
        } else {
            unreachable!("should be sync finish");
        }
        assert_eq!(epoch1, uploader.max_synced_epoch);
        let synced_data1 = &uploader
            .get_synced_data(epoch1)
            .unwrap()
            .as_ref()
            .unwrap()
            .staging_ssts;
        assert_eq!(3, synced_data1.len());
        assert_eq!(&vec![imm1_4.batch_id()], synced_data1[0].imm_ids());
        assert_eq!(&vec![imm1_3.batch_id()], synced_data1[1].imm_ids());
        assert_eq!(
            &vec![imm1_2.batch_id(), imm1_1.batch_id()],
            synced_data1[2].imm_ids()
        );

        // current uploader state:
        // unsealed: epoch3: imm: imm3_3, uploading: [imm3_2], [imm3_1]
        //           epoch4: imm: imm4
        // sealed: uploaded sst([imm2])
        // syncing: empty
        // synced: epoch1: sst([imm1_4]), sst([imm1_3]), sst([imm1_2, imm1_1])

        uploader.start_sync_epoch(epoch2);
        if let UploaderEvent::SyncFinish(epoch, newly_upload_sst) = uploader.next_event().await {
            assert_eq!(epoch2, epoch);
            assert!(newly_upload_sst.is_empty());
        } else {
            unreachable!("should be sync finish");
        }
        assert_eq!(epoch2, uploader.max_synced_epoch);
        let synced_data2 = &uploader
            .get_synced_data(epoch2)
            .unwrap()
            .as_ref()
            .unwrap()
            .staging_ssts;
        assert_eq!(1, synced_data2.len());
        assert_eq!(&vec![imm2.batch_id()], synced_data2[0].imm_ids());

        // current uploader state:
        // unsealed: epoch3: imm: imm3_3, uploading: [imm3_2], [imm3_1]
        //           epoch4: imm: imm4
        // sealed: empty
        // syncing: empty
        // synced: epoch1: sst([imm1_4]), sst([imm1_3]), sst([imm1_2, imm1_1])
        //         epoch2: sst([imm2])

        uploader.seal_epoch(epoch3);
        if let UploaderEvent::DataSpilled(sst) = uploader.next_event().await {
            assert_eq!(&vec![imm3_1.batch_id()], sst.imm_ids());
        } else {
            unreachable!("should be data spilled");
        }

        // current uploader state:
        // unsealed: epoch4: imm: imm4
        // sealed: imm: imm3_3, uploading: [imm3_2], uploaded: sst([imm3_1])
        // syncing: empty
        // synced: epoch1: sst([imm1_4]), sst([imm1_3]), sst([imm1_2, imm1_1])
        //         epoch2: sst([imm2])

        uploader.seal_epoch(epoch4);
        let (await_start4_with_3_3, finish_tx4_with_3_3) =
            new_task_notifier(vec![imm4.batch_id(), imm3_3.batch_id()]);
        uploader.start_sync_epoch(epoch4);
        await_start4_with_3_3.await;

        // current uploader state:
        // unsealed: empty
        // sealed: empty
        // syncing: epoch4: uploading: [imm4, imm3_3], [imm3_2], uploaded: sst([imm3_1])
        // synced: epoch1: sst([imm1_4]), sst([imm1_3]), sst([imm1_2, imm1_1])
        //         epoch2: sst([imm2])

        assert_uploader_pending(&mut uploader).await;
        finish_tx3_2.send(()).unwrap();
        assert_uploader_pending(&mut uploader).await;
        finish_tx4_with_3_3.send(()).unwrap();

        if let UploaderEvent::SyncFinish(epoch, newly_upload_sst) = uploader.next_event().await {
            assert_eq!(epoch4, epoch);
            assert_eq!(2, newly_upload_sst.len());
            assert_eq!(
                &vec![imm4.batch_id(), imm3_3.batch_id()],
                newly_upload_sst[0].imm_ids()
            );
            assert_eq!(&vec![imm3_2.batch_id()], newly_upload_sst[1].imm_ids());
        } else {
            unreachable!("should be sync finish");
        }
        assert_eq!(epoch4, uploader.max_synced_epoch);
        let synced_data4 = &uploader
            .get_synced_data(epoch4)
            .unwrap()
            .as_ref()
            .unwrap()
            .staging_ssts;
        assert_eq!(3, synced_data4.len());
        assert_eq!(&vec![epoch4, epoch3], synced_data4[0].epochs());
        assert_eq!(
            &vec![imm4.batch_id(), imm3_3.batch_id()],
            synced_data4[0].imm_ids()
        );
        assert_eq!(&vec![imm3_2.batch_id()], synced_data4[1].imm_ids());
        assert_eq!(&vec![imm3_1.batch_id()], synced_data4[2].imm_ids());

        // current uploader state:
        // unsealed: empty
        // sealed: empty
        // syncing: empty
        // synced: epoch1: sst([imm1_4]), sst([imm1_3]), sst([imm1_2, imm1_1])
        //         epoch2: sst([imm2])
        //         epoch4: sst([imm4, imm3_3]), sst([imm3_2]), sst([imm3_1])
    }
}<|MERGE_RESOLUTION|>--- conflicted
+++ resolved
@@ -48,6 +48,7 @@
 use crate::mem_table::ImmId;
 use crate::monitor::HummockStateStoreMetrics;
 use crate::opts::StorageOpts;
+use crate::store::SealCurrentEpochOptions;
 
 pub type UploadTaskPayload = Vec<ImmutableMemtable>;
 
@@ -759,33 +760,22 @@
             .push_front(imm);
     }
 
-<<<<<<< HEAD
     pub(crate) fn local_seal_epoch(
-        &mut self,
-        _instance_id: LocalInstanceId,
-        _epoch: HummockEpoch,
-        _is_checkpoint: bool,
-    ) {
-        // TODO: implement it
-=======
-    pub(crate) fn add_table_watermarks(
         &mut self,
         epoch: u64,
         table_id: TableId,
-        table_watermarks: Vec<VnodeWatermark>,
-        direction: WatermarkDirection,
+        options: SealCurrentEpochOptions,
     ) {
-        assert!(
-            epoch > self.max_sealed_epoch,
-            "imm epoch {} older than max sealed epoch {}",
-            epoch,
-            self.max_sealed_epoch
-        );
-        self.unsealed_data
-            .entry(epoch)
-            .or_default()
-            .add_table_watermarks(table_id, table_watermarks, direction);
->>>>>>> 94c4c911
+        let unsealed_data = self.unsealed_data.entry(epoch).or_default();
+        if let Some((direction, table_watermarks)) = options.table_watermarks {
+            assert!(
+                epoch > self.max_sealed_epoch,
+                "imm epoch {} older than max sealed epoch {}",
+                epoch,
+                self.max_sealed_epoch
+            );
+            unsealed_data.add_table_watermarks(table_id, table_watermarks, direction);
+        }
     }
 
     pub(crate) fn seal_epoch(&mut self, epoch: HummockEpoch) {
