// Copyright 2023 RisingWave Labs
//
// Licensed under the Apache License, Version 2.0 (the "License");
// you may not use this file except in compliance with the License.
// You may obtain a copy of the License at
//
//     http://www.apache.org/licenses/LICENSE-2.0
//
// Unless required by applicable law or agreed to in writing, software
// distributed under the License is distributed on an "AS IS" BASIS,
// WITHOUT WARRANTIES OR CONDITIONS OF ANY KIND, either express or implied.
// See the License for the specific language governing permissions and
// limitations under the License.

//! Hummock is the state store of the streaming system.

use std::ops::Bound;
use std::sync::Arc;

use bytes::Bytes;
use risingwave_hummock_sdk::key::{FullKey, TableKey, UserKeyRangeRef};
use risingwave_hummock_sdk::{HummockEpoch, *};
use risingwave_pb::hummock::SstableInfo;

mod block_cache;
pub use block_cache::*;

mod file_cache;
pub use file_cache::*;

pub mod sstable;
pub use sstable::*;

pub mod compactor;
pub mod conflict_detector;
mod error;
pub mod hummock_meta_client;
pub mod iterator;
pub mod shared_buffer;
pub mod sstable_store;
#[cfg(any(test, feature = "test"))]
pub mod test_utils;
pub mod utils;
pub use utils::MemoryLimiter;
pub mod backup_reader;
pub mod event_handler;
pub mod local_version;
pub mod observer_manager;
pub mod store;
pub use store::*;
pub mod vacuum;
mod validator;
pub mod value;
pub mod write_limiter;

pub use error::*;
pub use risingwave_common::cache::{CacheableEntry, LookupResult, LruCache};
pub use validator::*;
use value::*;

use self::iterator::HummockIterator;
pub use self::sstable_store::*;
<<<<<<< HEAD
use super::monitor::HummockStateStoreMetrics;
use crate::filter_key_extractor::FilterKeyExtractorManager;
use crate::hummock::backup_reader::{BackupReader, BackupReaderRef};
use crate::hummock::compactor::CompactorContext;
use crate::hummock::event_handler::hummock_event_handler::BufferTracker;
use crate::hummock::event_handler::{HummockEvent, HummockEventHandler};
use crate::hummock::local_version::pinned_version::{start_pinned_version_worker, PinnedVersion};
use crate::hummock::observer_manager::HummockObserverNode;
use crate::hummock::store::memtable::ImmutableMemtable;
use crate::hummock::store::version::HummockVersionReader;
use crate::hummock::write_limiter::{WriteLimiter, WriteLimiterRef};
use crate::monitor::{CompactorMetrics, StoreLocalStatistic};
use crate::store::{NewLocalOptions, ReadOptions};

struct HummockStorageShutdownGuard {
    shutdown_sender: UnboundedSender<HummockEvent>,
}

impl Drop for HummockStorageShutdownGuard {
    fn drop(&mut self) {
        let _ = self
            .shutdown_sender
            .send(HummockEvent::Shutdown)
            .inspect_err(|e| error!("unable to send shutdown: {:?}", e));
    }
}

/// Hummock is the state store backend.
#[derive(Clone)]
pub struct HummockStorage {
    hummock_event_sender: UnboundedSender<HummockEvent>,

    context: CompactorContext,

    sstable_object_id_manager: SstableObjectIdManagerRef,

    buffer_tracker: BufferTracker,

    version_update_notifier_tx: Arc<tokio::sync::watch::Sender<HummockEpoch>>,

    seal_epoch: Arc<AtomicU64>,

    pinned_version: Arc<ArcSwap<PinnedVersion>>,

    hummock_version_reader: HummockVersionReader,

    _shutdown_guard: Arc<HummockStorageShutdownGuard>,

    read_version_mapping: Arc<ReadVersionMappingType>,

    backup_reader: BackupReaderRef,

    /// current_epoch < min_current_epoch cannot be read.
    min_current_epoch: Arc<AtomicU64>,

    write_limiter: WriteLimiterRef,
}

impl HummockStorage {
    /// Creates a [`HummockStorage`].
    #[allow(clippy::too_many_arguments)]
    pub async fn new(
        options: Arc<StorageOpts>,
        sstable_store: SstableStoreRef,
        hummock_meta_client: Arc<dyn HummockMetaClient>,
        notification_client: impl NotificationClient,
        filter_key_extractor_manager: Arc<RpcFilterKeyExtractorManager>,
        state_store_metrics: Arc<HummockStateStoreMetrics>,
        compactor_metrics: Arc<CompactorMetrics>,
    ) -> HummockResult<Self> {
        let sstable_object_id_manager = Arc::new(SstableObjectIdManager::new(
            hummock_meta_client.clone(),
            options.sstable_id_remote_fetch_number,
        ));
        let backup_reader = BackupReader::new(
            &options.backup_storage_url,
            &options.backup_storage_directory,
        )
        .await
        .map_err(HummockError::read_backup_error)?;
        let write_limiter = Arc::new(WriteLimiter::default());
        let (event_tx, mut event_rx) = unbounded_channel();

        let observer_manager = ObserverManager::new(
            notification_client,
            HummockObserverNode::new(
                filter_key_extractor_manager.clone(),
                backup_reader.clone(),
                event_tx.clone(),
                write_limiter.clone(),
            ),
        )
        .await;
        observer_manager.start().await;

        let hummock_version = match event_rx.recv().await {
            Some(HummockEvent::VersionUpdate(version_update_payload::Payload::PinnedVersion(version))) => version,
            _ => unreachable!("the hummock observer manager is the first one to take the event tx. Should be full hummock version")
        };

        let (pin_version_tx, pin_version_rx) = unbounded_channel();
        let pinned_version = PinnedVersion::new(hummock_version, pin_version_tx);
        tokio::spawn(start_pinned_version_worker(
            pin_version_rx,
            hummock_meta_client.clone(),
        ));

        let compactor_context = CompactorContext::new_local_compact_context(
            options.clone(),
            sstable_store.clone(),
            compactor_metrics.clone(),
            FilterKeyExtractorManager::RpcFilterKeyExtractorManager(
                filter_key_extractor_manager.clone(),
            ),
        );

        let seal_epoch = Arc::new(AtomicU64::new(pinned_version.max_committed_epoch()));
        let min_current_epoch = Arc::new(AtomicU64::new(pinned_version.max_committed_epoch()));
        let hummock_event_handler = HummockEventHandler::new(
            event_tx.clone(),
            event_rx,
            pinned_version,
            compactor_context.clone(),
            sstable_object_id_manager.clone(),
            state_store_metrics.clone(),
            CacheRefillConfig {
                timeout: Duration::from_millis(options.cache_refill_timeout_ms),
                data_refill_levels: options
                    .cache_refill_data_refill_levels
                    .iter()
                    .copied()
                    .collect(),
                concurrency: options.cache_refill_concurrency,
                group: options.cache_refill_group,
            },
        );

        let instance = Self {
            context: compactor_context,
            sstable_object_id_manager,
            buffer_tracker: hummock_event_handler.buffer_tracker().clone(),
            version_update_notifier_tx: hummock_event_handler.version_update_notifier_tx(),
            seal_epoch,
            hummock_event_sender: event_tx.clone(),
            pinned_version: hummock_event_handler.pinned_version(),
            hummock_version_reader: HummockVersionReader::new(
                sstable_store,
                state_store_metrics.clone(),
            ),
            _shutdown_guard: Arc::new(HummockStorageShutdownGuard {
                shutdown_sender: event_tx,
            }),
            read_version_mapping: hummock_event_handler.read_version_mapping(),
            backup_reader,
            min_current_epoch,
            write_limiter,
        };

        tokio::spawn(hummock_event_handler.start_hummock_event_handler_worker());

        Ok(instance)
    }

    async fn new_local_inner(&self, option: NewLocalOptions) -> LocalHummockStorage {
        let (tx, rx) = tokio::sync::oneshot::channel();
        self.hummock_event_sender
            .send(HummockEvent::RegisterReadVersion {
                table_id: option.table_id,
                new_read_version_sender: tx,
                is_replicated: option.is_replicated,
            })
            .unwrap();

        let (basic_read_version, instance_guard) = rx.await.unwrap();
        let version_update_notifier_tx = self.version_update_notifier_tx.clone();
        LocalHummockStorage::new(
            instance_guard,
            basic_read_version,
            self.hummock_version_reader.clone(),
            self.hummock_event_sender.clone(),
            self.buffer_tracker.get_memory_limiter().clone(),
            self.write_limiter.clone(),
            option,
            version_update_notifier_tx,
        )
    }

    pub fn sstable_store(&self) -> SstableStoreRef {
        self.context.sstable_store.clone()
    }

    pub fn sstable_object_id_manager(&self) -> &SstableObjectIdManagerRef {
        &self.sstable_object_id_manager
    }

    pub fn filter_key_extractor_manager(&self) -> &FilterKeyExtractorManager {
        &self.context.filter_key_extractor_manager
    }

    pub fn get_memory_limiter(&self) -> Arc<MemoryLimiter> {
        self.buffer_tracker.get_memory_limiter().clone()
    }

    pub fn get_pinned_version(&self) -> PinnedVersion {
        self.pinned_version.load().deref().deref().clone()
    }

    pub fn backup_reader(&self) -> BackupReaderRef {
        self.backup_reader.clone()
    }
}

#[cfg(any(test, feature = "test"))]
impl HummockStorage {
    /// Used in the compaction test tool
    pub async fn update_version_and_wait(&self, version: HummockVersion) {
        use tokio::task::yield_now;
        let version_id = version.id;
        self.hummock_event_sender
            .send(HummockEvent::VersionUpdate(
                version_update_payload::Payload::PinnedVersion(version),
            ))
            .unwrap();
        loop {
            if self.pinned_version.load().id() >= version_id {
                break;
            }

            yield_now().await
        }
    }

    pub async fn wait_version(&self, version: HummockVersion) {
        use tokio::task::yield_now;
        loop {
            if self.pinned_version.load().id() >= version.id {
                break;
            }

            yield_now().await
        }
    }

    pub fn get_shared_buffer_size(&self) -> usize {
        self.buffer_tracker.get_buffer_size()
    }

    pub async fn try_wait_epoch_for_test(&self, wait_epoch: u64) {
        let mut rx = self.version_update_notifier_tx.subscribe();
        while *(rx.borrow_and_update()) < wait_epoch {
            rx.changed().await.unwrap();
        }
    }

    /// Creates a [`HummockStorage`] with default stats. Should only be used by tests.
    pub async fn for_test(
        options: Arc<StorageOpts>,
        sstable_store: SstableStoreRef,
        hummock_meta_client: Arc<dyn HummockMetaClient>,
        notification_client: impl NotificationClient,
    ) -> HummockResult<Self> {
        Self::new(
            options,
            sstable_store,
            hummock_meta_client,
            notification_client,
            Arc::new(RpcFilterKeyExtractorManager::default()),
            Arc::new(HummockStateStoreMetrics::unused()),
            Arc::new(CompactorMetrics::unused()),
        )
        .await
    }

    pub fn storage_opts(&self) -> &Arc<StorageOpts> {
        &self.context.storage_opts
    }

    pub fn version_reader(&self) -> &HummockVersionReader {
        &self.hummock_version_reader
    }

    #[cfg(any(test, feature = "test"))]
    pub async fn wait_version_update(&self, old_id: u64) -> u64 {
        use tokio::task::yield_now;
        loop {
            let cur_id = self.pinned_version.load().id();
            if cur_id > old_id {
                return cur_id;
            }
            yield_now().await;
        }
    }
}
=======
use crate::mem_table::ImmutableMemtable;
use crate::monitor::StoreLocalStatistic;
use crate::store::ReadOptions;
>>>>>>> 7192a90c

pub async fn get_from_sstable_info(
    sstable_store_ref: SstableStoreRef,
    sstable_info: &SstableInfo,
    full_key: FullKey<&[u8]>,
    read_options: &ReadOptions,
    dist_key_hash: Option<u64>,
    local_stats: &mut StoreLocalStatistic,
) -> HummockResult<Option<(HummockValue<Bytes>, HummockEpoch)>> {
    let sstable = sstable_store_ref.sstable(sstable_info, local_stats).await?;

    // Bloom filter key is the distribution key, which is no need to be the prefix of pk, and do not
    // contain `TablePrefix` and `VnodePrefix`.
    if let Some(hash) = dist_key_hash
        && !hit_sstable_bloom_filter(sstable.value(), &(Bound::Included(full_key.user_key), Bound::Included(full_key.user_key)), hash, local_stats)
    {
        if !read_options.ignore_range_tombstone {
            let delete_epoch = get_min_delete_range_epoch_from_sstable(
                sstable.value().as_ref(),
                full_key.user_key,
            );
            if delete_epoch <= full_key.epoch {
                return Ok(Some((HummockValue::Delete, delete_epoch)));
            }
        }

        return Ok(None);
    }

    // TODO: now SstableIterator does not use prefetch through SstableIteratorReadOptions, so we
    // use default before refinement.
    let mut iter = SstableIterator::create(
        sstable,
        sstable_store_ref.clone(),
        Arc::new(SstableIteratorReadOptions::from_read_options(read_options)),
    );
    iter.seek(full_key).await?;
    // Iterator has sought passed the borders.
    if !iter.is_valid() {
        if !read_options.ignore_range_tombstone {
            let delete_epoch = get_min_delete_range_epoch_from_sstable(
                iter.sst().value().as_ref(),
                full_key.user_key,
            );
            if delete_epoch <= full_key.epoch {
                return Ok(Some((HummockValue::Delete, delete_epoch)));
            }
        }

        return Ok(None);
    }

    // Iterator gets us the key, we tell if it's the key we want
    // or key next to it.
    let value = if iter.key().user_key == full_key.user_key {
        Some((iter.value().to_bytes(), iter.key().epoch))
    } else if !read_options.ignore_range_tombstone {
        let delete_epoch =
            get_min_delete_range_epoch_from_sstable(iter.sst().value().as_ref(), full_key.user_key);
        if delete_epoch <= full_key.epoch {
            Some((HummockValue::Delete, delete_epoch))
        } else {
            None
        }
    } else {
        None
    };

    iter.collect_local_statistic(local_stats);

    Ok(value)
}

pub fn hit_sstable_bloom_filter(
    sstable_info_ref: &Sstable,
    user_key_range: &UserKeyRangeRef<'_>,
    prefix_hash: u64,
    local_stats: &mut StoreLocalStatistic,
) -> bool {
    local_stats.bloom_filter_check_counts += 1;
    let may_exist = sstable_info_ref.may_match_hash(user_key_range, prefix_hash);
    if !may_exist {
        local_stats.bloom_filter_true_negative_counts += 1;
    }
    may_exist
}

/// Get `user_value` from `ImmutableMemtable`
pub fn get_from_batch(
    imm: &ImmutableMemtable,
    table_key: TableKey<&[u8]>,
    read_epoch: HummockEpoch,
    read_options: &ReadOptions,
    local_stats: &mut StoreLocalStatistic,
) -> Option<(HummockValue<Bytes>, HummockEpoch)> {
    imm.get(table_key, read_epoch, read_options).map(|v| {
        local_stats.get_shared_buffer_hit_counts += 1;
        v
    })
}<|MERGE_RESOLUTION|>--- conflicted
+++ resolved
@@ -60,305 +60,9 @@
 
 use self::iterator::HummockIterator;
 pub use self::sstable_store::*;
-<<<<<<< HEAD
-use super::monitor::HummockStateStoreMetrics;
-use crate::filter_key_extractor::FilterKeyExtractorManager;
-use crate::hummock::backup_reader::{BackupReader, BackupReaderRef};
-use crate::hummock::compactor::CompactorContext;
-use crate::hummock::event_handler::hummock_event_handler::BufferTracker;
-use crate::hummock::event_handler::{HummockEvent, HummockEventHandler};
-use crate::hummock::local_version::pinned_version::{start_pinned_version_worker, PinnedVersion};
-use crate::hummock::observer_manager::HummockObserverNode;
-use crate::hummock::store::memtable::ImmutableMemtable;
-use crate::hummock::store::version::HummockVersionReader;
-use crate::hummock::write_limiter::{WriteLimiter, WriteLimiterRef};
-use crate::monitor::{CompactorMetrics, StoreLocalStatistic};
-use crate::store::{NewLocalOptions, ReadOptions};
-
-struct HummockStorageShutdownGuard {
-    shutdown_sender: UnboundedSender<HummockEvent>,
-}
-
-impl Drop for HummockStorageShutdownGuard {
-    fn drop(&mut self) {
-        let _ = self
-            .shutdown_sender
-            .send(HummockEvent::Shutdown)
-            .inspect_err(|e| error!("unable to send shutdown: {:?}", e));
-    }
-}
-
-/// Hummock is the state store backend.
-#[derive(Clone)]
-pub struct HummockStorage {
-    hummock_event_sender: UnboundedSender<HummockEvent>,
-
-    context: CompactorContext,
-
-    sstable_object_id_manager: SstableObjectIdManagerRef,
-
-    buffer_tracker: BufferTracker,
-
-    version_update_notifier_tx: Arc<tokio::sync::watch::Sender<HummockEpoch>>,
-
-    seal_epoch: Arc<AtomicU64>,
-
-    pinned_version: Arc<ArcSwap<PinnedVersion>>,
-
-    hummock_version_reader: HummockVersionReader,
-
-    _shutdown_guard: Arc<HummockStorageShutdownGuard>,
-
-    read_version_mapping: Arc<ReadVersionMappingType>,
-
-    backup_reader: BackupReaderRef,
-
-    /// current_epoch < min_current_epoch cannot be read.
-    min_current_epoch: Arc<AtomicU64>,
-
-    write_limiter: WriteLimiterRef,
-}
-
-impl HummockStorage {
-    /// Creates a [`HummockStorage`].
-    #[allow(clippy::too_many_arguments)]
-    pub async fn new(
-        options: Arc<StorageOpts>,
-        sstable_store: SstableStoreRef,
-        hummock_meta_client: Arc<dyn HummockMetaClient>,
-        notification_client: impl NotificationClient,
-        filter_key_extractor_manager: Arc<RpcFilterKeyExtractorManager>,
-        state_store_metrics: Arc<HummockStateStoreMetrics>,
-        compactor_metrics: Arc<CompactorMetrics>,
-    ) -> HummockResult<Self> {
-        let sstable_object_id_manager = Arc::new(SstableObjectIdManager::new(
-            hummock_meta_client.clone(),
-            options.sstable_id_remote_fetch_number,
-        ));
-        let backup_reader = BackupReader::new(
-            &options.backup_storage_url,
-            &options.backup_storage_directory,
-        )
-        .await
-        .map_err(HummockError::read_backup_error)?;
-        let write_limiter = Arc::new(WriteLimiter::default());
-        let (event_tx, mut event_rx) = unbounded_channel();
-
-        let observer_manager = ObserverManager::new(
-            notification_client,
-            HummockObserverNode::new(
-                filter_key_extractor_manager.clone(),
-                backup_reader.clone(),
-                event_tx.clone(),
-                write_limiter.clone(),
-            ),
-        )
-        .await;
-        observer_manager.start().await;
-
-        let hummock_version = match event_rx.recv().await {
-            Some(HummockEvent::VersionUpdate(version_update_payload::Payload::PinnedVersion(version))) => version,
-            _ => unreachable!("the hummock observer manager is the first one to take the event tx. Should be full hummock version")
-        };
-
-        let (pin_version_tx, pin_version_rx) = unbounded_channel();
-        let pinned_version = PinnedVersion::new(hummock_version, pin_version_tx);
-        tokio::spawn(start_pinned_version_worker(
-            pin_version_rx,
-            hummock_meta_client.clone(),
-        ));
-
-        let compactor_context = CompactorContext::new_local_compact_context(
-            options.clone(),
-            sstable_store.clone(),
-            compactor_metrics.clone(),
-            FilterKeyExtractorManager::RpcFilterKeyExtractorManager(
-                filter_key_extractor_manager.clone(),
-            ),
-        );
-
-        let seal_epoch = Arc::new(AtomicU64::new(pinned_version.max_committed_epoch()));
-        let min_current_epoch = Arc::new(AtomicU64::new(pinned_version.max_committed_epoch()));
-        let hummock_event_handler = HummockEventHandler::new(
-            event_tx.clone(),
-            event_rx,
-            pinned_version,
-            compactor_context.clone(),
-            sstable_object_id_manager.clone(),
-            state_store_metrics.clone(),
-            CacheRefillConfig {
-                timeout: Duration::from_millis(options.cache_refill_timeout_ms),
-                data_refill_levels: options
-                    .cache_refill_data_refill_levels
-                    .iter()
-                    .copied()
-                    .collect(),
-                concurrency: options.cache_refill_concurrency,
-                group: options.cache_refill_group,
-            },
-        );
-
-        let instance = Self {
-            context: compactor_context,
-            sstable_object_id_manager,
-            buffer_tracker: hummock_event_handler.buffer_tracker().clone(),
-            version_update_notifier_tx: hummock_event_handler.version_update_notifier_tx(),
-            seal_epoch,
-            hummock_event_sender: event_tx.clone(),
-            pinned_version: hummock_event_handler.pinned_version(),
-            hummock_version_reader: HummockVersionReader::new(
-                sstable_store,
-                state_store_metrics.clone(),
-            ),
-            _shutdown_guard: Arc::new(HummockStorageShutdownGuard {
-                shutdown_sender: event_tx,
-            }),
-            read_version_mapping: hummock_event_handler.read_version_mapping(),
-            backup_reader,
-            min_current_epoch,
-            write_limiter,
-        };
-
-        tokio::spawn(hummock_event_handler.start_hummock_event_handler_worker());
-
-        Ok(instance)
-    }
-
-    async fn new_local_inner(&self, option: NewLocalOptions) -> LocalHummockStorage {
-        let (tx, rx) = tokio::sync::oneshot::channel();
-        self.hummock_event_sender
-            .send(HummockEvent::RegisterReadVersion {
-                table_id: option.table_id,
-                new_read_version_sender: tx,
-                is_replicated: option.is_replicated,
-            })
-            .unwrap();
-
-        let (basic_read_version, instance_guard) = rx.await.unwrap();
-        let version_update_notifier_tx = self.version_update_notifier_tx.clone();
-        LocalHummockStorage::new(
-            instance_guard,
-            basic_read_version,
-            self.hummock_version_reader.clone(),
-            self.hummock_event_sender.clone(),
-            self.buffer_tracker.get_memory_limiter().clone(),
-            self.write_limiter.clone(),
-            option,
-            version_update_notifier_tx,
-        )
-    }
-
-    pub fn sstable_store(&self) -> SstableStoreRef {
-        self.context.sstable_store.clone()
-    }
-
-    pub fn sstable_object_id_manager(&self) -> &SstableObjectIdManagerRef {
-        &self.sstable_object_id_manager
-    }
-
-    pub fn filter_key_extractor_manager(&self) -> &FilterKeyExtractorManager {
-        &self.context.filter_key_extractor_manager
-    }
-
-    pub fn get_memory_limiter(&self) -> Arc<MemoryLimiter> {
-        self.buffer_tracker.get_memory_limiter().clone()
-    }
-
-    pub fn get_pinned_version(&self) -> PinnedVersion {
-        self.pinned_version.load().deref().deref().clone()
-    }
-
-    pub fn backup_reader(&self) -> BackupReaderRef {
-        self.backup_reader.clone()
-    }
-}
-
-#[cfg(any(test, feature = "test"))]
-impl HummockStorage {
-    /// Used in the compaction test tool
-    pub async fn update_version_and_wait(&self, version: HummockVersion) {
-        use tokio::task::yield_now;
-        let version_id = version.id;
-        self.hummock_event_sender
-            .send(HummockEvent::VersionUpdate(
-                version_update_payload::Payload::PinnedVersion(version),
-            ))
-            .unwrap();
-        loop {
-            if self.pinned_version.load().id() >= version_id {
-                break;
-            }
-
-            yield_now().await
-        }
-    }
-
-    pub async fn wait_version(&self, version: HummockVersion) {
-        use tokio::task::yield_now;
-        loop {
-            if self.pinned_version.load().id() >= version.id {
-                break;
-            }
-
-            yield_now().await
-        }
-    }
-
-    pub fn get_shared_buffer_size(&self) -> usize {
-        self.buffer_tracker.get_buffer_size()
-    }
-
-    pub async fn try_wait_epoch_for_test(&self, wait_epoch: u64) {
-        let mut rx = self.version_update_notifier_tx.subscribe();
-        while *(rx.borrow_and_update()) < wait_epoch {
-            rx.changed().await.unwrap();
-        }
-    }
-
-    /// Creates a [`HummockStorage`] with default stats. Should only be used by tests.
-    pub async fn for_test(
-        options: Arc<StorageOpts>,
-        sstable_store: SstableStoreRef,
-        hummock_meta_client: Arc<dyn HummockMetaClient>,
-        notification_client: impl NotificationClient,
-    ) -> HummockResult<Self> {
-        Self::new(
-            options,
-            sstable_store,
-            hummock_meta_client,
-            notification_client,
-            Arc::new(RpcFilterKeyExtractorManager::default()),
-            Arc::new(HummockStateStoreMetrics::unused()),
-            Arc::new(CompactorMetrics::unused()),
-        )
-        .await
-    }
-
-    pub fn storage_opts(&self) -> &Arc<StorageOpts> {
-        &self.context.storage_opts
-    }
-
-    pub fn version_reader(&self) -> &HummockVersionReader {
-        &self.hummock_version_reader
-    }
-
-    #[cfg(any(test, feature = "test"))]
-    pub async fn wait_version_update(&self, old_id: u64) -> u64 {
-        use tokio::task::yield_now;
-        loop {
-            let cur_id = self.pinned_version.load().id();
-            if cur_id > old_id {
-                return cur_id;
-            }
-            yield_now().await;
-        }
-    }
-}
-=======
 use crate::mem_table::ImmutableMemtable;
 use crate::monitor::StoreLocalStatistic;
 use crate::store::ReadOptions;
->>>>>>> 7192a90c
 
 pub async fn get_from_sstable_info(
     sstable_store_ref: SstableStoreRef,
