// Copyright 2023 RisingWave Labs
//
// Licensed under the Apache License, Version 2.0 (the "License");
// you may not use this file except in compliance with the License.
// You may obtain a copy of the License at
//
//     http://www.apache.org/licenses/LICENSE-2.0
//
// Unless required by applicable law or agreed to in writing, software
// distributed under the License is distributed on an "AS IS" BASIS,
// WITHOUT WARRANTIES OR CONDITIONS OF ANY KIND, either express or implied.
// See the License for the specific language governing permissions and
// limitations under the License.

mod compaction_executor;
mod compaction_filter;
pub mod compaction_utils;
pub mod compactor_runner;
mod context;
pub mod fast_compactor_runner;
mod iterator;
mod shared_buffer_compact;
pub(super) mod task_progress;

use std::collections::HashMap;
use std::marker::PhantomData;
use std::sync::atomic::{AtomicBool, AtomicU64, Ordering};
use std::sync::{Arc, Mutex};
use std::time::{Duration, SystemTime};

use await_tree::InstrumentAwait;
pub use compaction_executor::CompactionExecutor;
pub use compaction_filter::{
    CompactionFilter, DummyCompactionFilter, MultiCompactionFilter, StateCleanUpCompactionFilter,
    TtlCompactionFilter,
};
pub use context::CompactorContext;
use futures::{pin_mut, StreamExt};
pub use iterator::{ConcatSstableIterator, SstableStreamIterator};
use more_asserts::assert_ge;
use risingwave_hummock_sdk::table_stats::to_prost_table_stats_map;
use risingwave_hummock_sdk::{HummockCompactionTaskId, LocalSstableInfo};
use risingwave_pb::hummock::compact_task::TaskStatus;
use risingwave_pb::hummock::subscribe_compaction_event_request::{
    Event as RequestEvent, HeartBeat, PullTask, ReportTask,
};
use risingwave_pb::hummock::subscribe_compaction_event_response::Event as ResponseEvent;
use risingwave_pb::hummock::{
    CompactTaskProgress, SubscribeCompactionEventRequest, SubscribeCompactionEventResponse,
};
use risingwave_rpc_client::HummockMetaClient;
pub use shared_buffer_compact::{compact, merge_imms_in_memory};
use tokio::sync::oneshot::Sender;
use tokio::task::JoinHandle;
use tokio::time::Instant;

pub use self::compaction_utils::{CompactionStatistics, RemoteBuilderFactory, TaskConfig};
pub use self::task_progress::TaskProgress;
use super::multi_builder::CapacitySplitTableBuilder;
use super::{
    CompactionDeleteRanges, GetObjectId, HummockResult, SstableBuilderOptions,
    SstableObjectIdManager, Xor16FilterBuilder,
};
use crate::filter_key_extractor::FilterKeyExtractorImpl;
use crate::hummock::builder::SplitTableOutput;
use crate::hummock::compactor::compactor_runner::compact_and_build_sst;
use crate::hummock::iterator::{Forward, HummockIterator};
use crate::hummock::vacuum::Vacuum;
use crate::hummock::{
    validate_ssts, BatchSstableWriterFactory, BlockedXor16FilterBuilder, FilterBuilder,
    HummockError, SstableWriterFactory, StreamingSstableWriterFactory,
};
use crate::monitor::CompactorMetrics;

/// Implementation of Hummock compaction.
pub struct Compactor {
    /// The context of the compactor.
    context: CompactorContext,
    object_id_getter: Box<dyn GetObjectId>,
    task_config: TaskConfig,
    options: SstableBuilderOptions,
    get_id_time: Arc<AtomicU64>,
}

pub type CompactOutput = (usize, Vec<LocalSstableInfo>, CompactionStatistics);

impl Compactor {
    /// Create a new compactor.
    pub fn new(
        context: CompactorContext,
        options: SstableBuilderOptions,
        task_config: TaskConfig,
        object_id_getter: Box<dyn GetObjectId>,
    ) -> Self {
        Self {
            context,
            options,
            task_config,
            get_id_time: Arc::new(AtomicU64::new(0)),
            object_id_getter,
        }
    }

    /// Compact the given key range and merge iterator.
    /// Upon a successful return, the built SSTs are already uploaded to object store.
    ///
    /// `task_progress` is only used for tasks on the compactor.
    async fn compact_key_range(
        &self,
        iter: impl HummockIterator<Direction = Forward>,
        compaction_filter: impl CompactionFilter,
        del_agg: Arc<CompactionDeleteRanges>,
        filter_key_extractor: Arc<FilterKeyExtractorImpl>,
        task_progress: Option<Arc<TaskProgress>>,
        task_id: Option<HummockCompactionTaskId>,
        split_index: Option<usize>,
    ) -> HummockResult<(Vec<LocalSstableInfo>, CompactionStatistics)> {
        // Monitor time cost building shared buffer to SSTs.
        let compact_timer = if self.context.is_share_buffer_compact {
            self.context
                .compactor_metrics
                .write_build_l0_sst_duration
                .start_timer()
        } else {
            self.context
                .compactor_metrics
                .compact_sst_duration
                .start_timer()
        };

        let (split_table_outputs, table_stats_map) = if self
            .context
            .sstable_store
            .store()
            .support_streaming_upload()
        {
            let factory = StreamingSstableWriterFactory::new(self.context.sstable_store.clone());
            if self.task_config.use_block_based_filter {
                self.compact_key_range_impl::<_, BlockedXor16FilterBuilder>(
                    factory,
                    iter,
                    compaction_filter,
                    del_agg,
                    filter_key_extractor,
                    task_progress.clone(),
                    self.object_id_getter.clone(),
                )
                .verbose_instrument_await("compact")
                .await?
            } else {
                self.compact_key_range_impl::<_, Xor16FilterBuilder>(
                    factory,
                    iter,
                    compaction_filter,
                    del_agg,
                    filter_key_extractor,
                    task_progress.clone(),
                    self.object_id_getter.clone(),
                )
                .verbose_instrument_await("compact")
                .await?
            }
        } else {
            let factory = BatchSstableWriterFactory::new(self.context.sstable_store.clone());
            if self.task_config.use_block_based_filter {
                self.compact_key_range_impl::<_, BlockedXor16FilterBuilder>(
                    factory,
                    iter,
                    compaction_filter,
                    del_agg,
                    filter_key_extractor,
                    task_progress.clone(),
                    self.object_id_getter.clone(),
                )
                .verbose_instrument_await("compact")
                .await?
            } else {
                self.compact_key_range_impl::<_, Xor16FilterBuilder>(
                    factory,
                    iter,
                    compaction_filter,
                    del_agg,
                    filter_key_extractor,
                    task_progress.clone(),
                    self.object_id_getter.clone(),
                )
                .verbose_instrument_await("compact")
                .await?
            }
        };

        compact_timer.observe_duration();

<<<<<<< HEAD
        let mut ssts = Vec::with_capacity(split_table_outputs.len());
        let mut upload_join_handles = vec![];

        for SplitTableOutput {
            sst_info,
            writer_output,
            bloom_filter_size,
            avg_key_size,
            avg_value_size,
            epoch_count,
        } in split_table_outputs
        {
            if bloom_filter_size != 0 {
                self.context
                    .compactor_metrics
                    .sstable_bloom_filter_size
                    .observe(bloom_filter_size as _);
            }

            if sst_info.file_size() != 0 {
                self.context
                    .compactor_metrics
                    .sstable_file_size
                    .observe(sst_info.file_size() as _);
            }

            if avg_key_size != 0 {
                self.context
                    .compactor_metrics
                    .sstable_avg_key_size
                    .observe(avg_key_size as _);
            }

            if avg_value_size != 0 {
                self.context
                    .compactor_metrics
                    .sstable_avg_value_size
                    .observe(avg_value_size as _);
            }

            if epoch_count != 0 {
                self.context
                    .compactor_metrics
                    .sstable_distinct_epoch_count
                    .observe(epoch_count as _);
            }
            let sst_size = sst_info.file_size();
            ssts.push(sst_info);

            let tracker_cloned = task_progress.clone();
            let context_cloned = self.context.clone();
            upload_join_handles.push(async move {
                writer_output
                    .verbose_instrument_await("upload")
                    .await
                    .map_err(HummockError::sstable_upload_error)??;
                if let Some(tracker) = tracker_cloned {
                    tracker.inc_ssts_uploaded();
                    tracker
                        .num_pending_write_io
                        .fetch_sub(1, std::sync::atomic::Ordering::SeqCst);
                }
                if context_cloned.is_share_buffer_compact {
                    context_cloned
                        .compactor_metrics
                        .shared_buffer_to_sstable_size
                        .observe(sst_size as _);
                } else {
                    context_cloned
                        .compactor_metrics
                        .compaction_upload_sst_counts
                        .inc();
                }
                Ok::<_, HummockError>(())
            });
        }
=======
        let ssts = Self::report_progress(
            self.context.compactor_metrics.clone(),
            task_progress,
            split_table_outputs,
            self.context.is_share_buffer_compact,
        )
        .await?;
>>>>>>> f075a6b9

        self.context
            .compactor_metrics
            .get_table_id_total_time_duration
            .observe(self.get_id_time.load(Ordering::Relaxed) as f64 / 1000.0 / 1000.0);

        debug_assert!(ssts
            .iter()
            .all(|table_info| table_info.sst_info.get_table_ids().is_sorted()));

        if task_id.is_some() {
            // skip shared buffer compaction
            tracing::info!(
                "Finish Task {:?} split_index {:?} sst count {}",
                task_id,
                split_index,
                ssts.len()
            );
        }
        Ok((ssts, table_stats_map))
    }

    pub async fn report_progress(
        metrics: Arc<CompactorMetrics>,
        task_progress: Option<Arc<TaskProgress>>,
        split_table_outputs: Vec<SplitTableOutput>,
        is_share_buffer_compact: bool,
    ) -> HummockResult<Vec<LocalSstableInfo>> {
        let mut ssts = Vec::with_capacity(split_table_outputs.len());
        let mut rets = vec![];

        for SplitTableOutput {
            sst_info,
            upload_join_handle,
        } in split_table_outputs
        {
            let sst_size = sst_info.file_size();
            ssts.push(sst_info);
            let ret = upload_join_handle
                .verbose_instrument_await("upload")
                .await
                .map_err(HummockError::sstable_upload_error);
            rets.push(ret);
            if let Some(tracker) = &task_progress {
                tracker.inc_ssts_uploaded();
                tracker
                    .num_pending_write_io
                    .fetch_sub(1, std::sync::atomic::Ordering::SeqCst);
            }
            if is_share_buffer_compact {
                metrics.shared_buffer_to_sstable_size.observe(sst_size as _);
            } else {
                metrics.compaction_upload_sst_counts.inc();
            }
        }
        for ret in rets {
            ret??;
        }
        Ok(ssts)
    }

    async fn compact_key_range_impl<F: SstableWriterFactory, B: FilterBuilder>(
        &self,
        writer_factory: F,
        iter: impl HummockIterator<Direction = Forward>,
        compaction_filter: impl CompactionFilter,
        del_agg: Arc<CompactionDeleteRanges>,
        filter_key_extractor: Arc<FilterKeyExtractorImpl>,
        task_progress: Option<Arc<TaskProgress>>,
        object_id_getter: Box<dyn GetObjectId>,
    ) -> HummockResult<(Vec<SplitTableOutput>, CompactionStatistics)> {
        let builder_factory = RemoteBuilderFactory::<F, B> {
            object_id_getter,
            limiter: self.context.memory_limiter.clone(),
            options: self.options.clone(),
            policy: self.task_config.cache_policy,
            remote_rpc_cost: self.get_id_time.clone(),
            filter_key_extractor,
            sstable_writer_factory: writer_factory,
            _phantom: PhantomData,
        };

        let mut sst_builder = CapacitySplitTableBuilder::new(
            builder_factory,
            task_progress.clone(),
            self.task_config.split_by_table,
            self.task_config.split_weight_by_vnode,
        );
        let compaction_statistics = compact_and_build_sst(
            &mut sst_builder,
            del_agg,
            &self.task_config,
            self.context.compactor_metrics.clone(),
            iter,
            compaction_filter,
            task_progress,
        )
        .verbose_instrument_await("compact_and_build_sst")
        .await?;

        let ssts = sst_builder
            .finish()
            .verbose_instrument_await("builder_finish")
            .await?;

        HummockResult::Ok((ssts, compaction_statistics))
    }
}

/// The background compaction thread that receives compaction tasks from hummock compaction
/// manager and runs compaction tasks.
#[cfg_attr(coverage, no_coverage)]
pub fn start_compactor(
    compactor_context: CompactorContext,
    hummock_meta_client: Arc<dyn HummockMetaClient>,
    sstable_object_id_manager: Arc<SstableObjectIdManager>,
) -> (JoinHandle<()>, Sender<()>) {
    type CompactionShutdownMap = Arc<Mutex<HashMap<u64, Sender<()>>>>;
    let (shutdown_tx, mut shutdown_rx) = tokio::sync::oneshot::channel();
    let stream_retry_interval = Duration::from_secs(30);
    let task_progress = compactor_context.task_progress_manager.clone();
    let periodic_event_update_interval = Duration::from_millis(1000);
    let cpu_core_num = compactor_context.compaction_executor.worker_num() as u32;
    let running_task_count = compactor_context.running_task_count.clone();
    let pull_task_ack = Arc::new(AtomicBool::new(true));

    assert_ge!(
        compactor_context.storage_opts.compactor_max_task_multiplier,
        0.0
    );
    let max_pull_task_count = (cpu_core_num as f32
        * compactor_context.storage_opts.compactor_max_task_multiplier)
        .ceil() as u32;

    let join_handle = tokio::spawn(async move {
        let shutdown_map = CompactionShutdownMap::default();
        let mut min_interval = tokio::time::interval(stream_retry_interval);
        let mut periodic_event_interval = tokio::time::interval(periodic_event_update_interval);

        // This outer loop is to recreate stream.
        'start_stream: loop {
            // reset state
            pull_task_ack.store(true, Ordering::SeqCst);
            tokio::select! {
                // Wait for interval.
                _ = min_interval.tick() => {},
                // Shutdown compactor.
                _ = &mut shutdown_rx => {
                    tracing::info!("Compactor is shutting down");
                    return;
                }
            }

            let (request_sender, response_event_stream) =
                match hummock_meta_client.subscribe_compaction_event().await {
                    Ok((request_sender, response_event_stream)) => {
                        tracing::debug!("Succeeded subscribe_compaction_event.");
                        (request_sender, response_event_stream)
                    }

                    Err(e) => {
                        tracing::warn!(
                            "Subscribing to compaction tasks failed with error: {}. Will retry.",
                            e
                        );
                        continue 'start_stream;
                    }
                };

            pin_mut!(response_event_stream);

            let executor = compactor_context.compaction_executor.clone();
            let sstable_object_id_manager = sstable_object_id_manager.clone();

            // This inner loop is to consume stream or report task progress.
            let mut event_loop_iteration_now = Instant::now();
            'consume_stream: loop {
                {
                    // report
                    compactor_context
                        .compactor_metrics
                        .compaction_event_loop_iteration_latency
                        .observe(event_loop_iteration_now.elapsed().as_millis() as _);
                    event_loop_iteration_now = Instant::now();
                }

                let running_task_count = running_task_count.clone();
                let pull_task_ack = pull_task_ack.clone();
                let request_sender = request_sender.clone();
                let event: Option<Result<SubscribeCompactionEventResponse, _>> = tokio::select! {
                    _ = periodic_event_interval.tick() => {
                        let mut progress_list = Vec::new();
                        for (&task_id, progress) in &*task_progress.lock() {
                            progress_list.push(CompactTaskProgress {
                                task_id,
                                num_ssts_sealed: progress.num_ssts_sealed.load(Ordering::Relaxed),
                                num_ssts_uploaded: progress.num_ssts_uploaded.load(Ordering::Relaxed),
                                num_progress_key: progress.num_progress_key.load(Ordering::Relaxed),
                                num_pending_read_io: progress.num_pending_read_io.load(Ordering::Relaxed) as u64,
                                num_pending_write_io: progress.num_pending_write_io.load(Ordering::Relaxed) as u64,
                            });
                        }

                        if let Err(e) = request_sender.send(SubscribeCompactionEventRequest {
                            event: Some(RequestEvent::HeartBeat(
                                HeartBeat {
                                    progress: progress_list
                                }
                            )),
                            create_at: SystemTime::now()
                                .duration_since(std::time::UNIX_EPOCH)
                                .expect("Clock may have gone backwards")
                                .as_millis() as u64,
                        }) {
                            tracing::warn!("Failed to report task progress. {e:?}");
                            // re subscribe stream
                            continue 'start_stream;
                        }


                        let mut pending_pull_task_count = 0;
                        if pull_task_ack.load(Ordering::SeqCst) {
                            // reset pending_pull_task_count when all pending task had been refill
                            pending_pull_task_count = {
                                assert_ge!(max_pull_task_count, running_task_count.load(Ordering::SeqCst));
                                max_pull_task_count - running_task_count.load(Ordering::SeqCst)
                            };

                            if pending_pull_task_count > 0 {
                                if let Err(e) = request_sender.send(SubscribeCompactionEventRequest {
                                    event: Some(RequestEvent::PullTask(
                                        PullTask {
                                            pull_task_count: pending_pull_task_count,
                                        }
                                    )),
                                    create_at: SystemTime::now()
                                        .duration_since(std::time::UNIX_EPOCH)
                                        .expect("Clock may have gone backwards")
                                        .as_millis() as u64,
                                }) {
                                    tracing::warn!("Failed to pull task {e:?}");

                                    // re subscribe stream
                                    continue 'start_stream;
                                } else {
                                    pull_task_ack.store(false, Ordering::SeqCst);
                                }
                            }
                        }

                        tracing::info!(
                            running_task_count = %running_task_count.load(Ordering::Relaxed),
                            pull_task_ack = %pull_task_ack.load(Ordering::Relaxed),
                            pending_pull_task_count = %pending_pull_task_count
                        );

                        continue;
                    }

                    event = response_event_stream.next() => {
                        event
                    }

                    _ = &mut shutdown_rx => {
                        tracing::info!("Compactor is shutting down");
                        return
                    }
                };

                match event {
                    Some(Ok(SubscribeCompactionEventResponse { event, create_at })) => {
                        let event = match event {
                            Some(event) => event,
                            None => continue 'consume_stream,
                        };
                        let shutdown = shutdown_map.clone();
                        let context = compactor_context.clone();
                        let consumed_latency_ms = SystemTime::now()
                            .duration_since(std::time::UNIX_EPOCH)
                            .expect("Clock may have gone backwards")
                            .as_millis() as u64
                            - create_at;
                        context
                            .compactor_metrics
                            .compaction_event_consumed_latency
                            .observe(consumed_latency_ms as _);

                        let meta_client = hummock_meta_client.clone();
                        let sstable_object_id_manager = sstable_object_id_manager.clone();
                        executor.spawn(async move {
                                let running_task_count = running_task_count.clone();
                                match event {
                                    ResponseEvent::CompactTask(compact_task)  => {
                                        running_task_count.fetch_add(1, Ordering::SeqCst);
                                        let (tx, rx) = tokio::sync::oneshot::channel();
                                        let task_id = compact_task.task_id;
                                        shutdown.lock().unwrap().insert(task_id, tx);
                                        let (compact_task, table_stats) = match sstable_object_id_manager.add_watermark_object_id(None).await
                                        {
                                            Ok(tracker_id) => {
                                                let sstable_object_id_manager_clone = sstable_object_id_manager.clone();
                                                let _guard = scopeguard::guard(
                                                    (tracker_id, sstable_object_id_manager_clone),
                                                    |(tracker_id, sstable_object_id_manager)| {
                                                        sstable_object_id_manager.remove_watermark_object_id(tracker_id);
                                                    },
                                                );
                                                compactor_runner::compact(context, compact_task, rx, Box::new(sstable_object_id_manager.clone())).await
                                            },
                                            Err(err) => {
                                                tracing::warn!("Failed to track pending SST object id. {:#?}", err);
                                                let mut compact_task = compact_task;
                                                // return TaskStatus::TrackSstObjectIdFailed;
                                                compact_task.set_task_status(TaskStatus::TrackSstObjectIdFailed);
                                                (compact_task, HashMap::default())
                                            }
                                        };
                                        shutdown.lock().unwrap().remove(&task_id);
                                        running_task_count.fetch_sub(1, Ordering::SeqCst);

                                        if let Err(e) = request_sender.send(SubscribeCompactionEventRequest {
                                            event: Some(RequestEvent::ReportTask(
                                                ReportTask {
                                                    compact_task: Some(compact_task),
                                                    table_stats_change:to_prost_table_stats_map(table_stats),
                                                }
                                            )),
                                            create_at: SystemTime::now()
                                                .duration_since(std::time::UNIX_EPOCH)
                                                .expect("Clock may have gone backwards")
                                                .as_millis() as u64,
                                        }) {
                                            tracing::warn!("Failed to report task {task_id:?} . {e:?}");
                                        }
                                    }
                                    ResponseEvent::VacuumTask(vacuum_task) => {
                                        match Vacuum::handle_vacuum_task(
                                            context.sstable_store.clone(),
                                            &vacuum_task.sstable_object_ids,
                                        )
                                        .await{
                                            Ok(_) => {
                                                Vacuum::report_vacuum_task(vacuum_task, meta_client).await;
                                            }
                                            Err(e) => {
                                                tracing::warn!("Failed to vacuum task: {:#?}", e)
                                            }
                                        }
                                    }
                                    ResponseEvent::FullScanTask(full_scan_task) => {
                                        match Vacuum::handle_full_scan_task(full_scan_task, context.sstable_store.clone()).await {
                                            Ok((object_ids, total_object_count, total_object_size)) => {
                                                Vacuum::report_full_scan_task(object_ids, total_object_count, total_object_size, meta_client).await;
                                            }
                                            Err(e) => {
                                                tracing::warn!("Failed to iter object: {:#?}", e);
                                            }
                                        }
                                    }
                                    ResponseEvent::ValidationTask(validation_task) => {
                                        validate_ssts(
                                            validation_task,
                                            context.sstable_store.clone(),
                                        )
                                        .await;
                                    }
                                    ResponseEvent::CancelCompactTask(cancel_compact_task) => {
                                        if let Some(tx) = shutdown
                                            .lock()
                                            .unwrap()
                                            .remove(&cancel_compact_task.task_id)
                                        {
                                            if tx.send(()).is_err() {
                                                tracing::warn!(
                                                    "Cancellation of compaction task failed. task_id: {}",
                                                    cancel_compact_task.task_id
                                                );
                                            }
                                        } else {
                                            tracing::warn!(
                                                    "Attempting to cancel non-existent compaction task. task_id: {}",
                                                    cancel_compact_task.task_id
                                                );
                                        }
                                    }

                                    ResponseEvent::PullTaskAck(_pull_task_ack) => {
                                        // set flag
                                        pull_task_ack.store(true, Ordering::SeqCst);
                                    }
                                }
                            });
                    }
                    Some(Err(e)) => {
                        tracing::warn!("Failed to consume stream. {}", e.message());
                        continue 'start_stream;
                    }
                    _ => {
                        // The stream is exhausted
                        continue 'start_stream;
                    }
                }
            }
        }
    });

    (join_handle, shutdown_tx)
}<|MERGE_RESOLUTION|>--- conflicted
+++ resolved
@@ -191,7 +191,6 @@
 
         compact_timer.observe_duration();
 
-<<<<<<< HEAD
         let mut ssts = Vec::with_capacity(split_table_outputs.len());
         let mut upload_join_handles = vec![];
 
@@ -268,7 +267,7 @@
                 Ok::<_, HummockError>(())
             });
         }
-=======
+
         let ssts = Self::report_progress(
             self.context.compactor_metrics.clone(),
             task_progress,
@@ -276,7 +275,6 @@
             self.context.is_share_buffer_compact,
         )
         .await?;
->>>>>>> f075a6b9
 
         self.context
             .compactor_metrics
