// Copyright 2023 RisingWave Labs
//
// Licensed under the Apache License, Version 2.0 (the "License");
// you may not use this file except in compliance with the License.
// You may obtain a copy of the License at
//
//     http://www.apache.org/licenses/LICENSE-2.0
//
// Unless required by applicable law or agreed to in writing, software
// distributed under the License is distributed on an "AS IS" BASIS,
// WITHOUT WARRANTIES OR CONDITIONS OF ANY KIND, either express or implied.
// See the License for the specific language governing permissions and
// limitations under the License.

use std::ops::Bound::{Excluded, Included, Unbounded};
use std::sync::Arc;

use bytes::{BufMut, Bytes};
use futures::TryStreamExt;
use parking_lot::RwLock;
use risingwave_common::catalog::TableId;
use risingwave_hummock_sdk::key::{map_table_key_range, FullKey, UserKey, TABLE_PREFIX_LEN};
use risingwave_rpc_client::HummockMetaClient;
use risingwave_storage::hummock::store::version::{read_filter_for_batch, read_filter_for_local};
use risingwave_storage::storage_value::StorageValue;
use risingwave_storage::store::*;
use risingwave_storage::StateStore;

use crate::test_utils::{prepare_hummock_test_env, TestIngestBatch};

#[tokio::test]
async fn test_storage_basic() {
    const TEST_TABLE_ID: TableId = TableId { table_id: 233 };
    let test_env = prepare_hummock_test_env().await;
    test_env.register_table_id(TEST_TABLE_ID).await;
    let mut hummock_storage = test_env
        .storage
        .new_local(NewLocalOptions::for_test(TEST_TABLE_ID))
        .await;

    // First batch inserts the anchor and others.
    let mut batch1 = vec![
        (Bytes::from("aa"), StorageValue::new_put("111")),
        (Bytes::from("bb"), StorageValue::new_put("222")),
    ];

    // Make sure the batch is sorted.
    batch1.sort_by(|(k1, _), (k2, _)| k1.cmp(k2));

    // Second batch modifies the anchor.
    let mut batch2 = vec![
        (Bytes::from("cc"), StorageValue::new_put("333")),
        (Bytes::from("aa"), StorageValue::new_put("111111")),
    ];

    // Make sure the batch is sorted.
    batch2.sort_by(|(k1, _), (k2, _)| k1.cmp(k2));

    // Third batch deletes the anchor
    let mut batch3 = vec![
        (Bytes::from("dd"), StorageValue::new_put("444")),
        (Bytes::from("ee"), StorageValue::new_put("555")),
        (Bytes::from("aa"), StorageValue::new_delete()),
    ];

    // Make sure the batch is sorted.
    batch3.sort_by(|(k1, _), (k2, _)| k1.cmp(k2));

    // epoch 0 is reserved by storage service
    let epoch1: u64 = 1;
    hummock_storage.init(epoch1);

    // Write the first batch.
    hummock_storage
        .ingest_batch(
            batch1,
            vec![],
            WriteOptions {
                epoch: epoch1,
                table_id: TEST_TABLE_ID,
            },
        )
        .await
        .unwrap();

    // Get the value after flushing to remote.
    let value = test_env
        .storage
        .get(
            &Bytes::from("aa"),
            epoch1,
            ReadOptions {
                ignore_range_tombstone: false,
                table_id: TEST_TABLE_ID,
                retention_seconds: None,

                prefix_hint: None,
                read_version_from_backup: false,
            },
        )
        .await
        .unwrap()
        .unwrap();
    assert_eq!(value, Bytes::from("111"));
    let value = test_env
        .storage
        .get(
            &Bytes::from("bb"),
            epoch1,
            ReadOptions {
                ignore_range_tombstone: false,
                table_id: TEST_TABLE_ID,
                retention_seconds: None,

                prefix_hint: None,
                read_version_from_backup: false,
            },
        )
        .await
        .unwrap()
        .unwrap();
    assert_eq!(value, Bytes::from("222"));

    // Test looking for a nonexistent key. `next()` would return the next key.
    let value = test_env
        .storage
        .get(
            &Bytes::from("ab"),
            epoch1,
            ReadOptions {
                ignore_range_tombstone: false,
                table_id: TEST_TABLE_ID,
                retention_seconds: None,

                prefix_hint: None,
                read_version_from_backup: false,
            },
        )
        .await
        .unwrap();
    assert_eq!(value, None);

    let epoch2 = epoch1 + 1;
    hummock_storage.seal_current_epoch(epoch2);
    hummock_storage
        .ingest_batch(
            batch2,
            vec![],
            WriteOptions {
                epoch: epoch2,
                table_id: TEST_TABLE_ID,
            },
        )
        .await
        .unwrap();

    // Get the value after flushing to remote.
    let value = test_env
        .storage
        .get(
            &Bytes::from("aa"),
            epoch2,
            ReadOptions {
                ignore_range_tombstone: false,
                table_id: TEST_TABLE_ID,
                retention_seconds: None,

                prefix_hint: None,
                read_version_from_backup: false,
            },
        )
        .await
        .unwrap()
        .unwrap();
    assert_eq!(value, Bytes::from("111111"));

    // Write the third batch.
    let epoch3 = epoch2 + 1;
    hummock_storage.seal_current_epoch(epoch3);
    hummock_storage
        .ingest_batch(
            batch3,
            vec![],
            WriteOptions {
                epoch: epoch3,
                table_id: TEST_TABLE_ID,
            },
        )
        .await
        .unwrap();

    // Get the value after flushing to remote.
    let value = test_env
        .storage
        .get(
            &Bytes::from("aa"),
            epoch3,
            ReadOptions {
                ignore_range_tombstone: false,
                table_id: TEST_TABLE_ID,
                retention_seconds: None,

                prefix_hint: None,
                read_version_from_backup: false,
            },
        )
        .await
        .unwrap();
    assert_eq!(value, None);

    // Get non-existent maximum key.
    let value = test_env
        .storage
        .get(
            &Bytes::from("ff"),
            epoch3,
            ReadOptions {
                ignore_range_tombstone: false,
                table_id: TEST_TABLE_ID,
                retention_seconds: None,

                prefix_hint: None,
                read_version_from_backup: false,
            },
        )
        .await
        .unwrap();
    assert_eq!(value, None);

<<<<<<< HEAD
    // scan range (-inf, "ee"] with snapshot epoch1
    let iter = hummock_storage
=======
    // Write aa bb
    let iter = test_env
        .storage
>>>>>>> 29532cb3
        .iter(
            (Unbounded, Included(b"ee".to_vec())),
            epoch1,
            ReadOptions {
                ignore_range_tombstone: false,
                table_id: TEST_TABLE_ID,
                retention_seconds: None,

                prefix_hint: None,
                read_version_from_backup: false,
            },
        )
        .await
        .unwrap();
    futures::pin_mut!(iter);
    assert_eq!(
        Some((
            FullKey::for_test(TEST_TABLE_ID, b"aa".to_vec().into(), epoch1),
            Bytes::copy_from_slice(&b"111"[..])
        )),
        iter.try_next().await.unwrap()
    );
    assert_eq!(
        Some((
            FullKey::for_test(TEST_TABLE_ID, b"bb".to_vec().into(), epoch1),
            Bytes::copy_from_slice(&b"222"[..])
        )),
        iter.try_next().await.unwrap()
    );
    assert_eq!(None, iter.try_next().await.unwrap());

    // Get the anchor value at the first snapshot
    let value = test_env
        .storage
        .get(
            &Bytes::from("aa"),
            epoch1,
            ReadOptions {
                ignore_range_tombstone: false,
                table_id: TEST_TABLE_ID,
                retention_seconds: None,

                prefix_hint: None,
                read_version_from_backup: false,
            },
        )
        .await
        .unwrap()
        .unwrap();
    assert_eq!(value, Bytes::from("111"));

    // Get the anchor value at the second snapshot
    let value = test_env
        .storage
        .get(
            &Bytes::from("aa"),
            epoch2,
            ReadOptions {
                ignore_range_tombstone: false,
                table_id: TEST_TABLE_ID,
                retention_seconds: None,

                prefix_hint: None,
                read_version_from_backup: false,
            },
        )
        .await
        .unwrap()
        .unwrap();
    assert_eq!(value, Bytes::from("111111"));
<<<<<<< HEAD
    // scan range (-inf, "ee"] with snapshot epoch2
    let iter = hummock_storage
=======
    // Update aa, write cc
    let iter = test_env
        .storage
>>>>>>> 29532cb3
        .iter(
            (Unbounded, Included(b"ee".to_vec())),
            epoch2,
            ReadOptions {
                ignore_range_tombstone: false,
                table_id: TEST_TABLE_ID,
                retention_seconds: None,

                prefix_hint: None,
                read_version_from_backup: false,
            },
        )
        .await
        .unwrap();
    futures::pin_mut!(iter);
    assert_eq!(
        Some((
            FullKey::for_test(TEST_TABLE_ID, b"aa".to_vec().into(), epoch2),
            Bytes::copy_from_slice(&b"111111"[..])
        )),
        iter.try_next().await.unwrap()
    );
    assert_eq!(
        Some((
            FullKey::for_test(TEST_TABLE_ID, b"bb".to_vec().into(), epoch1),
            Bytes::copy_from_slice(&b"222"[..])
        )),
        iter.try_next().await.unwrap()
    );
    assert_eq!(
        Some((
            FullKey::for_test(TEST_TABLE_ID, b"cc".to_vec().into(), epoch2),
            Bytes::copy_from_slice(&b"333"[..])
        )),
        iter.try_next().await.unwrap()
    );
    assert_eq!(None, iter.try_next().await.unwrap());

    // Delete aa, write dd,ee
    let iter = test_env
        .storage
        .iter(
            (Unbounded, Included(b"ee".to_vec())),
            epoch3,
            ReadOptions {
                ignore_range_tombstone: false,
                table_id: TEST_TABLE_ID,
                retention_seconds: None,

                prefix_hint: None,
                read_version_from_backup: false,
            },
        )
        .await
        .unwrap();
    futures::pin_mut!(iter);
    assert_eq!(
        Some((
            FullKey::for_test(TEST_TABLE_ID, b"bb".to_vec().into(), epoch1),
            Bytes::copy_from_slice(&b"222"[..])
        )),
        iter.try_next().await.unwrap()
    );
    assert_eq!(
        Some((
            FullKey::for_test(TEST_TABLE_ID, b"cc".to_vec().into(), epoch2),
            Bytes::copy_from_slice(&b"333"[..])
        )),
        iter.try_next().await.unwrap()
    );
    assert_eq!(
        Some((
            FullKey::for_test(TEST_TABLE_ID, b"dd".to_vec().into(), epoch3),
            Bytes::copy_from_slice(&b"444"[..])
        )),
        iter.try_next().await.unwrap()
    );
    assert_eq!(
        Some((
            FullKey::for_test(TEST_TABLE_ID, b"ee".to_vec().into(), epoch3),
            Bytes::copy_from_slice(&b"555"[..])
        )),
        iter.try_next().await.unwrap()
    );
    assert_eq!(None, iter.try_next().await.unwrap());

    // TODO: add more test cases after sync is supported
}

#[tokio::test]
async fn test_state_store_sync() {
    const TEST_TABLE_ID: TableId = TableId { table_id: 233 };
    let test_env = prepare_hummock_test_env().await;
    test_env.register_table_id(TEST_TABLE_ID).await;
    let mut hummock_storage = test_env
        .storage
        .new_local(NewLocalOptions::for_test(TEST_TABLE_ID))
        .await;

    let read_version = hummock_storage.read_version();

    let epoch1: _ = read_version.read().committed().max_committed_epoch() + 1;
    hummock_storage.init(epoch1);

    // ingest 16B batch
    let mut batch1 = vec![
        (Bytes::from("aaaa"), StorageValue::new_put("1111")),
        (Bytes::from("bbbb"), StorageValue::new_put("2222")),
    ];

    batch1.sort_by(|(k1, _), (k2, _)| k1.cmp(k2));
    hummock_storage
        .ingest_batch(
            batch1,
            vec![],
            WriteOptions {
                epoch: epoch1,
                table_id: TEST_TABLE_ID,
            },
        )
        .await
        .unwrap();

    // ingest 24B batch
    let mut batch2 = vec![
        (Bytes::from("cccc"), StorageValue::new_put("3333")),
        (Bytes::from("dddd"), StorageValue::new_put("4444")),
        (Bytes::from("eeee"), StorageValue::new_put("5555")),
    ];
    batch2.sort_by(|(k1, _), (k2, _)| k1.cmp(k2));
    hummock_storage
        .ingest_batch(
            batch2,
            vec![],
            WriteOptions {
                epoch: epoch1,
                table_id: TEST_TABLE_ID,
            },
        )
        .await
        .unwrap();

    let epoch2 = epoch1 + 1;
    hummock_storage.seal_current_epoch(epoch2);

    // ingest more 8B then will trigger a sync behind the scene
    let mut batch3 = vec![(Bytes::from("eeee"), StorageValue::new_put("6666"))];
    batch3.sort_by(|(k1, _), (k2, _)| k1.cmp(k2));
    hummock_storage
        .ingest_batch(
            batch3,
            vec![],
            WriteOptions {
                epoch: epoch2,
                table_id: TEST_TABLE_ID,
            },
        )
        .await
        .unwrap();

    let res = test_env.storage.seal_and_sync_epoch(epoch1).await.unwrap();
    test_env
        .meta_client
        .commit_epoch(epoch1, res.uncommitted_ssts)
        .await
        .unwrap();
    test_env.storage.try_wait_epoch_for_test(epoch1).await;
    {
        // after sync 1 epoch
        let read_version = hummock_storage.read_version();
        assert_eq!(1, read_version.read().staging().imm.len());
        assert!(read_version.read().staging().sst.is_empty());
    }

    {
        let kv_map = [
            ("aaaa", "1111"),
            ("bbbb", "2222"),
            ("cccc", "3333"),
            ("dddd", "4444"),
            ("eeee", "5555"),
        ];

        for (k, v) in kv_map {
            let value = test_env
                .storage
                .get(
                    k.as_bytes(),
                    epoch1,
                    ReadOptions {
                        ignore_range_tombstone: false,
                        table_id: TEST_TABLE_ID,
                        retention_seconds: None,

                        prefix_hint: None,
                        read_version_from_backup: false,
                    },
                )
                .await
                .unwrap()
                .unwrap();
            assert_eq!(value, Bytes::from(v));
        }
    }

    let res = test_env.storage.seal_and_sync_epoch(epoch2).await.unwrap();
    test_env
        .meta_client
        .commit_epoch(epoch2, res.uncommitted_ssts)
        .await
        .unwrap();
    test_env.storage.try_wait_epoch_for_test(epoch2).await;
    {
        // after sync all epoch
        let read_version = hummock_storage.read_version();
        assert!(read_version.read().staging().imm.is_empty());
        assert!(read_version.read().staging().sst.is_empty());
    }

    {
        let kv_map = [
            ("aaaa", "1111"),
            ("bbbb", "2222"),
            ("cccc", "3333"),
            ("dddd", "4444"),
            ("eeee", "6666"),
        ];

        for (k, v) in kv_map {
            let value = test_env
                .storage
                .get(
                    k.as_bytes(),
                    epoch2,
                    ReadOptions {
                        ignore_range_tombstone: false,
                        table_id: TEST_TABLE_ID,
                        retention_seconds: None,

                        prefix_hint: None,
                        read_version_from_backup: false,
                    },
                )
                .await
                .unwrap()
                .unwrap();
            assert_eq!(value, Bytes::from(v));
        }
    }

    // test iter
    {
        let iter = test_env
            .storage
            .iter(
                (Unbounded, Included(b"eeee".to_vec())),
                epoch1,
                ReadOptions {
                    ignore_range_tombstone: false,
                    table_id: TEST_TABLE_ID,
                    retention_seconds: None,

                    prefix_hint: None,
                    read_version_from_backup: false,
                },
            )
            .await
            .unwrap();
        futures::pin_mut!(iter);

        let kv_map = [
            (b"aaaa", "1111", epoch1),
            (b"bbbb", "2222", epoch1),
            (b"cccc", "3333", epoch1),
            (b"dddd", "4444", epoch1),
            (b"eeee", "5555", epoch1),
        ];

        for (k, v, e) in kv_map {
            let result = iter.try_next().await.unwrap();
            assert_eq!(
                result,
                Some((
                    FullKey::for_test(TEST_TABLE_ID, k.to_vec().into(), e),
                    Bytes::from(v)
                ))
            );
        }

        assert!(iter.try_next().await.unwrap().is_none());
    }

    {
        let iter = test_env
            .storage
            .iter(
                (Unbounded, Included(b"eeee".to_vec())),
                epoch2,
                ReadOptions {
                    ignore_range_tombstone: false,
                    table_id: TEST_TABLE_ID,
                    retention_seconds: None,

                    prefix_hint: None,
                    read_version_from_backup: false,
                },
            )
            .await
            .unwrap();

        futures::pin_mut!(iter);

        let kv_map = [
            (b"aaaa", "1111", epoch1),
            (b"bbbb", "2222", epoch1),
            (b"cccc", "3333", epoch1),
            (b"dddd", "4444", epoch1),
            (b"eeee", "6666", epoch2),
        ];

        for (k, v, e) in kv_map {
            let result = iter.try_next().await.unwrap();
            assert_eq!(
                result,
                Some((
                    FullKey::for_test(TEST_TABLE_ID, k.to_vec().into(), e),
                    Bytes::from(v)
                ))
            );
        }
    }
}

#[tokio::test]
async fn test_delete_get() {
    const TEST_TABLE_ID: TableId = TableId { table_id: 233 };
    let test_env = prepare_hummock_test_env().await;
    test_env.register_table_id(TEST_TABLE_ID).await;
    let mut hummock_storage = test_env
        .storage
        .new_local(NewLocalOptions::for_test(TEST_TABLE_ID))
        .await;

    let initial_epoch = hummock_storage
        .read_version()
        .read()
        .committed()
        .max_committed_epoch();

    let epoch1 = initial_epoch + 1;

    hummock_storage.init(epoch1);
    let batch1 = vec![
        (Bytes::from("aa"), StorageValue::new_put("111")),
        (Bytes::from("bb"), StorageValue::new_put("222")),
    ];
    hummock_storage
        .ingest_batch(
            batch1,
            vec![],
            WriteOptions {
                epoch: epoch1,
                table_id: TEST_TABLE_ID,
            },
        )
        .await
        .unwrap();

    let res = test_env.storage.seal_and_sync_epoch(epoch1).await.unwrap();
    test_env
        .meta_client
        .commit_epoch(epoch1, res.uncommitted_ssts)
        .await
        .unwrap();
    let epoch2 = initial_epoch + 2;
    hummock_storage.seal_current_epoch(epoch2);
    let batch2 = vec![(Bytes::from("bb"), StorageValue::new_delete())];
    hummock_storage
        .ingest_batch(
            batch2,
            vec![],
            WriteOptions {
                epoch: epoch2,
                table_id: TEST_TABLE_ID,
            },
        )
        .await
        .unwrap();
    let res = test_env.storage.seal_and_sync_epoch(epoch2).await.unwrap();
    test_env
        .meta_client
        .commit_epoch(epoch2, res.uncommitted_ssts)
        .await
        .unwrap();
    test_env.storage.try_wait_epoch_for_test(epoch2).await;
    assert!(test_env
        .storage
        .get(
            "bb".as_bytes(),
            epoch2,
            ReadOptions {
                ignore_range_tombstone: false,
                prefix_hint: None,

                table_id: TEST_TABLE_ID,
                retention_seconds: None,
                read_version_from_backup: false,
            }
        )
        .await
        .unwrap()
        .is_none());
}

#[tokio::test]
async fn test_multiple_epoch_sync() {
    const TEST_TABLE_ID: TableId = TableId { table_id: 233 };
    let test_env = prepare_hummock_test_env().await;
    test_env.register_table_id(TEST_TABLE_ID).await;
    let mut hummock_storage = test_env
        .storage
        .new_local(NewLocalOptions::for_test(TEST_TABLE_ID))
        .await;

    let initial_epoch = hummock_storage
        .read_version()
        .read()
        .committed()
        .max_committed_epoch();

    let epoch1 = initial_epoch + 1;
    hummock_storage.init(epoch1);
    let batch1 = vec![
        (Bytes::from("aa"), StorageValue::new_put("111")),
        (Bytes::from("bb"), StorageValue::new_put("222")),
    ];
    hummock_storage
        .ingest_batch(
            batch1,
            vec![],
            WriteOptions {
                epoch: epoch1,
                table_id: TEST_TABLE_ID,
            },
        )
        .await
        .unwrap();

    let epoch2 = initial_epoch + 2;
    hummock_storage.seal_current_epoch(epoch2);
    let batch2 = vec![(Bytes::from("bb"), StorageValue::new_delete())];
    hummock_storage
        .ingest_batch(
            batch2,
            vec![],
            WriteOptions {
                epoch: epoch2,
                table_id: TEST_TABLE_ID,
            },
        )
        .await
        .unwrap();

    let epoch3 = initial_epoch + 3;
    hummock_storage.seal_current_epoch(epoch3);
    let batch3 = vec![
        (Bytes::from("aa"), StorageValue::new_put("444")),
        (Bytes::from("bb"), StorageValue::new_put("555")),
    ];
    hummock_storage
        .ingest_batch(
            batch3,
            vec![],
            WriteOptions {
                epoch: epoch3,
                table_id: TEST_TABLE_ID,
            },
        )
        .await
        .unwrap();
    let test_get = || {
        let hummock_storage_clone = &test_env.storage;
        async move {
            assert_eq!(
                hummock_storage_clone
                    .get(
                        "bb".as_bytes(),
                        epoch1,
                        ReadOptions {
                            ignore_range_tombstone: false,
                            table_id: TEST_TABLE_ID,
                            retention_seconds: None,

                            prefix_hint: None,
                            read_version_from_backup: false,
                        },
                    )
                    .await
                    .unwrap()
                    .unwrap(),
                "222".as_bytes()
            );
            assert!(hummock_storage_clone
                .get(
                    "bb".as_bytes(),
                    epoch2,
                    ReadOptions {
                        ignore_range_tombstone: false,
                        table_id: TEST_TABLE_ID,
                        retention_seconds: None,

                        prefix_hint: None,
                        read_version_from_backup: false,
                    },
                )
                .await
                .unwrap()
                .is_none());
            assert_eq!(
                hummock_storage_clone
                    .get(
                        "bb".as_bytes(),
                        epoch3,
                        ReadOptions {
                            ignore_range_tombstone: false,
                            table_id: TEST_TABLE_ID,
                            retention_seconds: None,

                            prefix_hint: None,
                            read_version_from_backup: false,
                        },
                    )
                    .await
                    .unwrap()
                    .unwrap(),
                "555".as_bytes()
            );
        }
    };
    test_get().await;
    test_env.storage.seal_epoch(epoch1, false);
    let sync_result2 = test_env.storage.seal_and_sync_epoch(epoch2).await.unwrap();
    let sync_result3 = test_env.storage.seal_and_sync_epoch(epoch3).await.unwrap();

    test_get().await;
    test_env
        .meta_client
        .commit_epoch(epoch2, sync_result2.uncommitted_ssts)
        .await
        .unwrap();
    test_env
        .meta_client
        .commit_epoch(epoch3, sync_result3.uncommitted_ssts)
        .await
        .unwrap();
    test_env.storage.try_wait_epoch_for_test(epoch3).await;
    test_get().await;
}

#[tokio::test]
async fn test_iter_with_min_epoch() {
    const TEST_TABLE_ID: TableId = TableId { table_id: 233 };
    let test_env = prepare_hummock_test_env().await;
    test_env.register_table_id(TEST_TABLE_ID).await;
    let mut hummock_storage = test_env
        .storage
        .new_local(NewLocalOptions::for_test(TEST_TABLE_ID))
        .await;

    let epoch1 = (31 * 1000) << 16;

    let gen_key = |index: usize| -> String { format!("key_{}", index) };

    let gen_val = |index: usize| -> String { format!("val_{}", index) };

    // epoch 1 write
    let batch_epoch1: Vec<(Bytes, StorageValue)> = (0..10)
        .map(|index| {
            (
                Bytes::from(gen_key(index)),
                StorageValue::new_put(gen_val(index)),
            )
        })
        .collect();

    hummock_storage.init(epoch1);

    hummock_storage
        .ingest_batch(
            batch_epoch1,
            vec![],
            WriteOptions {
                epoch: epoch1,
                table_id: TEST_TABLE_ID,
            },
        )
        .await
        .unwrap();

    let epoch2 = (32 * 1000) << 16;
    hummock_storage.seal_current_epoch(epoch2);
    // epoch 2 write
    let batch_epoch2: Vec<(Bytes, StorageValue)> = (20..30)
        .map(|index| {
            (
                Bytes::from(gen_key(index)),
                StorageValue::new_put(gen_val(index)),
            )
        })
        .collect();

    hummock_storage
        .ingest_batch(
            batch_epoch2,
            vec![],
            WriteOptions {
                epoch: epoch2,
                table_id: TEST_TABLE_ID,
            },
        )
        .await
        .unwrap();

    {
        // test before sync
        {
            let iter = test_env
                .storage
                .iter(
                    (Unbounded, Unbounded),
                    epoch1,
                    ReadOptions {
                        ignore_range_tombstone: false,
                        table_id: TEST_TABLE_ID,
                        retention_seconds: None,
                        prefix_hint: None,
                        read_version_from_backup: false,
                    },
                )
                .await
                .unwrap();

            futures::pin_mut!(iter);

            let result: Vec<_> = iter.try_collect().await.unwrap();
            assert_eq!(10, result.len());
        }

        {
            let iter = test_env
                .storage
                .iter(
                    (Unbounded, Unbounded),
                    epoch2,
                    ReadOptions {
                        ignore_range_tombstone: false,
                        table_id: TEST_TABLE_ID,
                        retention_seconds: None,
                        prefix_hint: None,
                        read_version_from_backup: false,
                    },
                )
                .await
                .unwrap();

            let result: Vec<_> = iter.try_collect().await.unwrap();
            assert_eq!(20, result.len());
        }

        {
            let iter = test_env
                .storage
                .iter(
                    (Unbounded, Unbounded),
                    epoch2,
                    ReadOptions {
                        ignore_range_tombstone: false,
                        table_id: TEST_TABLE_ID,
                        retention_seconds: Some(1),
                        prefix_hint: None,
                        read_version_from_backup: false,
                    },
                )
                .await
                .unwrap();

            futures::pin_mut!(iter);

            let result: Vec<_> = iter.try_collect().await.unwrap();
            assert_eq!(10, result.len());
        }
    }

    {
        // test after sync

        let sync_result1 = test_env.storage.seal_and_sync_epoch(epoch1).await.unwrap();
        let sync_result2 = test_env.storage.seal_and_sync_epoch(epoch2).await.unwrap();
        test_env
            .meta_client
            .commit_epoch(epoch1, sync_result1.uncommitted_ssts)
            .await
            .unwrap();
        test_env
            .meta_client
            .commit_epoch(epoch2, sync_result2.uncommitted_ssts)
            .await
            .unwrap();
        test_env.storage.try_wait_epoch_for_test(epoch2).await;

        {
            let iter = test_env
                .storage
                .iter(
                    (Unbounded, Unbounded),
                    epoch1,
                    ReadOptions {
                        ignore_range_tombstone: false,
                        table_id: TEST_TABLE_ID,
                        retention_seconds: None,
                        prefix_hint: None,
                        read_version_from_backup: false,
                    },
                )
                .await
                .unwrap();

            futures::pin_mut!(iter);

            let result: Vec<_> = iter.try_collect().await.unwrap();
            assert_eq!(10, result.len());
        }

        {
            let iter = test_env
                .storage
                .iter(
                    (Unbounded, Unbounded),
                    epoch2,
                    ReadOptions {
                        ignore_range_tombstone: false,
                        table_id: TEST_TABLE_ID,
                        retention_seconds: None,
                        prefix_hint: None,
                        read_version_from_backup: false,
                    },
                )
                .await
                .unwrap();

            futures::pin_mut!(iter);

            let result: Vec<_> = iter.try_collect().await.unwrap();
            assert_eq!(20, result.len());
        }

        {
            let iter = test_env
                .storage
                .iter(
                    (Unbounded, Unbounded),
                    epoch2,
                    ReadOptions {
                        ignore_range_tombstone: false,
                        table_id: TEST_TABLE_ID,
                        retention_seconds: Some(1),
                        prefix_hint: None,
                        read_version_from_backup: false,
                    },
                )
                .await
                .unwrap();

            futures::pin_mut!(iter);

            let result: Vec<_> = iter.try_collect().await.unwrap();
            assert_eq!(10, result.len());
        }
    }
}

#[tokio::test]
async fn test_hummock_version_reader() {
    const TEST_TABLE_ID: TableId = TableId { table_id: 233 };
    let test_env = prepare_hummock_test_env().await;
    test_env.register_table_id(TEST_TABLE_ID).await;
    let mut hummock_storage = test_env
        .storage
        .new_local(NewLocalOptions::for_test(TEST_TABLE_ID))
        .await;
    let hummock_version_reader = test_env.storage.version_reader();

    let epoch1 = (31 * 1000) << 16;

    let gen_key = |index: usize| -> String { format!("key_{}", index) };

    let gen_val = |index: usize| -> String { format!("val_{}", index) };

    // epoch 1 write
    let batch_epoch1: Vec<(Bytes, StorageValue)> = (0..10)
        .map(|index| {
            (
                Bytes::from(gen_key(index)),
                StorageValue::new_put(gen_val(index)),
            )
        })
        .collect();

    let epoch2 = (32 * 1000) << 16;
    // epoch 2 write
    let batch_epoch2: Vec<(Bytes, StorageValue)> = (20..30)
        .map(|index| {
            (
                Bytes::from(gen_key(index)),
                StorageValue::new_put(gen_val(index)),
            )
        })
        .collect();

    let epoch3 = (33 * 1000) << 16;
    // epoch 3 write
    let batch_epoch3: Vec<(Bytes, StorageValue)> = (40..50)
        .map(|index| {
            (
                Bytes::from(gen_key(index)),
                StorageValue::new_put(gen_val(index)),
            )
        })
        .collect();
    {
        hummock_storage.init(epoch1);
        hummock_storage
            .ingest_batch(
                batch_epoch1,
                vec![],
                WriteOptions {
                    epoch: epoch1,
                    table_id: TEST_TABLE_ID,
                },
            )
            .await
            .unwrap();

        hummock_storage.seal_current_epoch(epoch2);
        hummock_storage
            .ingest_batch(
                batch_epoch2,
                vec![],
                WriteOptions {
                    epoch: epoch2,
                    table_id: TEST_TABLE_ID,
                },
            )
            .await
            .unwrap();

        hummock_storage.seal_current_epoch(epoch3);
        hummock_storage
            .ingest_batch(
                batch_epoch3,
                vec![],
                WriteOptions {
                    epoch: epoch3,
                    table_id: TEST_TABLE_ID,
                },
            )
            .await
            .unwrap();

        {
            // test before sync
            {
                let read_snapshot = read_filter_for_local(
                    epoch1,
                    TEST_TABLE_ID,
                    &(Unbounded, Unbounded),
                    hummock_storage.read_version(),
                )
                .unwrap();

                let iter = hummock_version_reader
                    .iter(
                        (Unbounded, Unbounded),
                        epoch1,
                        ReadOptions {
                            ignore_range_tombstone: false,
                            table_id: TEST_TABLE_ID,
                            retention_seconds: None,
                            prefix_hint: None,
                            read_version_from_backup: false,
                        },
                        read_snapshot,
                    )
                    .await
                    .unwrap();

                let result: Vec<_> = iter.try_collect().await.unwrap();
                assert_eq!(10, result.len());
            }

            {
                let read_snapshot = read_filter_for_local(
                    epoch2,
                    TEST_TABLE_ID,
                    &(Unbounded, Unbounded),
                    hummock_storage.read_version(),
                )
                .unwrap();

                let iter = hummock_version_reader
                    .iter(
                        (Unbounded, Unbounded),
                        epoch2,
                        ReadOptions {
                            ignore_range_tombstone: false,
                            table_id: TEST_TABLE_ID,
                            retention_seconds: None,
                            prefix_hint: None,
                            read_version_from_backup: false,
                        },
                        read_snapshot,
                    )
                    .await
                    .unwrap();

                let result: Vec<_> = iter.try_collect().await.unwrap();
                assert_eq!(20, result.len());
            }

            {
                let read_snapshot = read_filter_for_local(
                    epoch2,
                    TEST_TABLE_ID,
                    &(Unbounded, Unbounded),
                    hummock_storage.read_version(),
                )
                .unwrap();

                let iter = hummock_version_reader
                    .iter(
                        (Unbounded, Unbounded),
                        epoch2,
                        ReadOptions {
                            ignore_range_tombstone: false,
                            table_id: TEST_TABLE_ID,
                            retention_seconds: Some(1),
                            prefix_hint: None,
                            read_version_from_backup: false,
                        },
                        read_snapshot,
                    )
                    .await
                    .unwrap();

                let result: Vec<_> = iter.try_collect().await.unwrap();
                assert_eq!(10, result.len());
            }
        }

        {
            let basic_read_version =
                Arc::new(RwLock::new(hummock_storage.read_version().read().clone()));

            let sync_result1 = test_env.storage.seal_and_sync_epoch(epoch1).await.unwrap();
            test_env
                .meta_client
                .commit_epoch(epoch1, sync_result1.uncommitted_ssts)
                .await
                .unwrap();
            test_env.storage.try_wait_epoch_for_test(epoch1).await;

            let sync_result2 = test_env.storage.seal_and_sync_epoch(epoch2).await.unwrap();
            test_env
                .meta_client
                .commit_epoch(epoch2, sync_result2.uncommitted_ssts)
                .await
                .unwrap();
            test_env.storage.try_wait_epoch_for_test(epoch2).await;
            let read_version_2 =
                Arc::new(RwLock::new(hummock_storage.read_version().read().clone()));

            let sync_result3 = test_env.storage.seal_and_sync_epoch(epoch3).await.unwrap();
            test_env
                .meta_client
                .commit_epoch(epoch3, sync_result3.uncommitted_ssts)
                .await
                .unwrap();
            test_env.storage.try_wait_epoch_for_test(epoch3).await;
            let read_version_3 =
                Arc::new(RwLock::new(hummock_storage.read_version().read().clone()));

            {
                let read_snapshot = read_filter_for_batch(
                    epoch1,
                    TEST_TABLE_ID,
                    &(Unbounded, Unbounded),
                    vec![
                        basic_read_version.clone(),
                        read_version_2.clone(),
                        read_version_3.clone(),
                    ],
                )
                .unwrap();

                assert_eq!(
                    read_version_3.read().committed().max_committed_epoch(),
                    read_snapshot.2.max_committed_epoch()
                );

                let iter = hummock_version_reader
                    .iter(
                        (Unbounded, Unbounded),
                        epoch1,
                        ReadOptions {
                            ignore_range_tombstone: false,
                            table_id: TEST_TABLE_ID,
                            retention_seconds: None,
                            prefix_hint: None,
                            read_version_from_backup: false,
                        },
                        read_snapshot,
                    )
                    .await
                    .unwrap();

                let result: Vec<_> = iter.try_collect().await.unwrap();
                assert_eq!(10, result.len());
            }

            {
                let read_snapshot = read_filter_for_batch(
                    epoch2,
                    TEST_TABLE_ID,
                    &(Unbounded, Unbounded),
                    vec![
                        basic_read_version.clone(),
                        read_version_2.clone(),
                        read_version_3.clone(),
                    ],
                )
                .unwrap();

                assert_eq!(
                    read_version_3.read().committed().max_committed_epoch(),
                    read_snapshot.2.max_committed_epoch()
                );

                let iter = hummock_version_reader
                    .iter(
                        (Unbounded, Unbounded),
                        epoch2,
                        ReadOptions {
                            ignore_range_tombstone: false,
                            table_id: TEST_TABLE_ID,
                            retention_seconds: None,
                            prefix_hint: None,
                            read_version_from_backup: false,
                        },
                        read_snapshot,
                    )
                    .await
                    .unwrap();

                let result: Vec<_> = iter.try_collect().await.unwrap();
                assert_eq!(20, result.len());
            }

            {
                let read_snapshot = read_filter_for_batch(
                    epoch2,
                    TEST_TABLE_ID,
                    &(Unbounded, Unbounded),
                    vec![
                        basic_read_version.clone(),
                        read_version_2.clone(),
                        read_version_3.clone(),
                    ],
                )
                .unwrap();

                assert_eq!(
                    read_version_3.read().committed().max_committed_epoch(),
                    read_snapshot.2.max_committed_epoch()
                );

                let iter = hummock_version_reader
                    .iter(
                        (Unbounded, Unbounded),
                        epoch2,
                        ReadOptions {
                            ignore_range_tombstone: false,
                            table_id: TEST_TABLE_ID,
                            retention_seconds: Some(1),
                            prefix_hint: None,
                            read_version_from_backup: false,
                        },
                        read_snapshot,
                    )
                    .await
                    .unwrap();

                let result: Vec<_> = iter.try_collect().await.unwrap();
                assert_eq!(10, result.len());
            }

            {
                let read_snapshot = read_filter_for_batch(
                    epoch3,
                    TEST_TABLE_ID,
                    &(Unbounded, Unbounded),
                    vec![
                        basic_read_version.clone(),
                        read_version_2.clone(),
                        read_version_3.clone(),
                    ],
                )
                .unwrap();

                assert_eq!(
                    read_version_3.read().committed().max_committed_epoch(),
                    read_snapshot.2.max_committed_epoch()
                );

                let iter = hummock_version_reader
                    .iter(
                        (Unbounded, Unbounded),
                        epoch3,
                        ReadOptions {
                            ignore_range_tombstone: false,
                            table_id: TEST_TABLE_ID,
                            retention_seconds: None,
                            prefix_hint: None,
                            read_version_from_backup: false,
                        },
                        read_snapshot,
                    )
                    .await
                    .unwrap();

                let result: Vec<_> = iter.try_collect().await.unwrap();
                assert_eq!(30, result.len());
            }

            {
                let start_key = Bytes::from(gen_key(25)).to_vec();
                let end_key = Bytes::from(gen_key(50)).to_vec();

                let key_range = map_table_key_range((Included(start_key), Excluded(end_key)));

                {
                    let read_snapshot = read_filter_for_batch(
                        epoch2,
                        TEST_TABLE_ID,
                        &key_range,
                        vec![
                            basic_read_version.clone(),
                            read_version_2.clone(),
                            read_version_3.clone(),
                        ],
                    )
                    .unwrap();

                    assert_eq!(
                        read_version_3.read().committed().max_committed_epoch(),
                        read_snapshot.2.max_committed_epoch()
                    );

                    let iter = hummock_version_reader
                        .iter(
                            key_range.clone(),
                            epoch2,
                            ReadOptions {
                                ignore_range_tombstone: false,
                                table_id: TEST_TABLE_ID,
                                retention_seconds: None,
                                prefix_hint: None,
                                read_version_from_backup: false,
                            },
                            read_snapshot,
                        )
                        .await
                        .unwrap();

                    let result: Vec<_> = iter.try_collect().await.unwrap();
                    assert_eq!(8, result.len());
                }

                {
                    let read_snapshot = read_filter_for_batch(
                        epoch3,
                        TEST_TABLE_ID,
                        &key_range,
                        vec![
                            basic_read_version.clone(),
                            read_version_2.clone(),
                            read_version_3.clone(),
                        ],
                    )
                    .unwrap();

                    assert_eq!(
                        read_version_3.read().committed().max_committed_epoch(),
                        read_snapshot.2.max_committed_epoch()
                    );

                    let iter = hummock_version_reader
                        .iter(
                            key_range.clone(),
                            epoch3,
                            ReadOptions {
                                ignore_range_tombstone: false,
                                table_id: TEST_TABLE_ID,
                                retention_seconds: None,
                                prefix_hint: None,
                                read_version_from_backup: false,
                            },
                            read_snapshot,
                        )
                        .await
                        .unwrap();

                    let result: Vec<_> = iter.try_collect().await.unwrap();
                    assert_eq!(18, result.len());
                }
            }
        }
    }
}

#[tokio::test]
async fn test_get_with_min_epoch() {
    const TEST_TABLE_ID: TableId = TableId { table_id: 233 };
    let test_env = prepare_hummock_test_env().await;
    test_env.register_table_id(TEST_TABLE_ID).await;
    let mut hummock_storage = test_env
        .storage
        .new_local(NewLocalOptions::for_test(TEST_TABLE_ID))
        .await;

    let epoch1 = (31 * 1000) << 16;
    hummock_storage.init(epoch1);

    let gen_key = |index: usize| -> Vec<u8> {
        UserKey::for_test(TEST_TABLE_ID, format!("key_{}", index)).encode()
    };

    let gen_val = |index: usize| -> String { format!("val_{}", index) };

    // epoch 1 write
    let batch_epoch1: Vec<(Bytes, StorageValue)> = (0..10)
        .map(|index| {
            (
                Bytes::from(gen_key(index)),
                StorageValue::new_put(gen_val(index)),
            )
        })
        .collect();

    hummock_storage
        .ingest_batch(
            batch_epoch1,
            vec![],
            WriteOptions {
                epoch: epoch1,
                table_id: TEST_TABLE_ID,
            },
        )
        .await
        .unwrap();

    let epoch2 = (32 * 1000) << 16;
    hummock_storage.seal_current_epoch(epoch2);
    // epoch 2 write
    let batch_epoch2: Vec<(Bytes, StorageValue)> = (20..30)
        .map(|index| {
            (
                Bytes::from(gen_key(index)),
                StorageValue::new_put(gen_val(index)),
            )
        })
        .collect();

    hummock_storage
        .ingest_batch(
            batch_epoch2,
            vec![],
            WriteOptions {
                epoch: epoch2,
                table_id: TEST_TABLE_ID,
            },
        )
        .await
        .unwrap();

    {
        // test before sync
        let k = gen_key(0);
        let prefix_hint = {
            let mut ret = Vec::with_capacity(TABLE_PREFIX_LEN + k.len());
            ret.put_u32(TEST_TABLE_ID.table_id());
            ret.put_slice(k.as_ref());
            ret
        };
        {
            let v = test_env
                .storage
                .get(
                    k.as_ref(),
                    epoch1,
                    ReadOptions {
                        ignore_range_tombstone: false,
                        table_id: TEST_TABLE_ID,
                        retention_seconds: None,
                        prefix_hint: None,
                        read_version_from_backup: false,
                    },
                )
                .await
                .unwrap();
            assert!(v.is_some());
        }

        {
            let v = test_env
                .storage
                .get(
                    k.as_ref(),
                    epoch1,
                    ReadOptions {
                        ignore_range_tombstone: false,
                        table_id: TEST_TABLE_ID,
                        retention_seconds: None,
                        prefix_hint: Some(Bytes::from(prefix_hint.clone())),
                        read_version_from_backup: false,
                    },
                )
                .await
                .unwrap();
            assert!(v.is_some());
        }

        {
            let v = test_env
                .storage
                .get(
                    k.as_ref(),
                    epoch2,
                    ReadOptions {
                        ignore_range_tombstone: false,
                        table_id: TEST_TABLE_ID,
                        retention_seconds: None,
                        prefix_hint: Some(Bytes::from(prefix_hint.clone())),
                        read_version_from_backup: false,
                    },
                )
                .await
                .unwrap();
            assert!(v.is_some());
        }

        {
            let v = test_env
                .storage
                .get(
                    k.as_ref(),
                    epoch2,
                    ReadOptions {
                        ignore_range_tombstone: false,
                        table_id: TEST_TABLE_ID,
                        retention_seconds: Some(1),
                        prefix_hint: Some(Bytes::from(prefix_hint.clone())),
                        read_version_from_backup: false,
                    },
                )
                .await
                .unwrap();
            assert!(v.is_none());
        }
    }

    // test after sync

    let sync_result1 = test_env.storage.seal_and_sync_epoch(epoch1).await.unwrap();
    let sync_result2 = test_env.storage.seal_and_sync_epoch(epoch2).await.unwrap();
    test_env
        .meta_client
        .commit_epoch(epoch1, sync_result1.uncommitted_ssts)
        .await
        .unwrap();
    test_env
        .meta_client
        .commit_epoch(epoch2, sync_result2.uncommitted_ssts)
        .await
        .unwrap();

    test_env.storage.try_wait_epoch_for_test(epoch2).await;
    let k = gen_key(0);
    let prefix_hint = {
        let mut ret = Vec::with_capacity(TABLE_PREFIX_LEN + k.len());
        ret.put_u32(TEST_TABLE_ID.table_id());
        ret.put_slice(k.as_ref());
        ret
    };

    {
        let v = test_env
            .storage
            .get(
                k.as_ref(),
                epoch1,
                ReadOptions {
                    ignore_range_tombstone: false,
                    table_id: TEST_TABLE_ID,
                    retention_seconds: None,

                    prefix_hint: None,
                    read_version_from_backup: false,
                },
            )
            .await
            .unwrap();
        assert!(v.is_some());
    }

    {
        let v = test_env
            .storage
            .get(
                k.as_ref(),
                epoch1,
                ReadOptions {
                    ignore_range_tombstone: false,
                    table_id: TEST_TABLE_ID,
                    retention_seconds: None,

                    prefix_hint: Some(Bytes::from(prefix_hint.clone())),
                    read_version_from_backup: false,
                },
            )
            .await
            .unwrap();

        assert!(v.is_some());
    }

    {
        let k = gen_key(0);
        let v = test_env
            .storage
            .get(
                k.as_ref(),
                epoch2,
                ReadOptions {
                    ignore_range_tombstone: false,
                    table_id: TEST_TABLE_ID,
                    retention_seconds: None,

                    prefix_hint: Some(Bytes::from(prefix_hint.clone())),
                    read_version_from_backup: false,
                },
            )
            .await
            .unwrap();
        assert!(v.is_some());
    }

    {
        let k = gen_key(0);
        let v = test_env
            .storage
            .get(
                k.as_ref(),
                epoch2,
                ReadOptions {
                    ignore_range_tombstone: false,
                    table_id: TEST_TABLE_ID,
                    retention_seconds: Some(1),

                    prefix_hint: Some(Bytes::from(prefix_hint.clone())),
                    read_version_from_backup: false,
                },
            )
            .await
            .unwrap();
        assert!(v.is_none());
    }
}<|MERGE_RESOLUTION|>--- conflicted
+++ resolved
@@ -227,14 +227,9 @@
         .unwrap();
     assert_eq!(value, None);
 
-<<<<<<< HEAD
-    // scan range (-inf, "ee"] with snapshot epoch1
-    let iter = hummock_storage
-=======
     // Write aa bb
     let iter = test_env
         .storage
->>>>>>> 29532cb3
         .iter(
             (Unbounded, Included(b"ee".to_vec())),
             epoch1,
@@ -305,14 +300,9 @@
         .unwrap()
         .unwrap();
     assert_eq!(value, Bytes::from("111111"));
-<<<<<<< HEAD
-    // scan range (-inf, "ee"] with snapshot epoch2
-    let iter = hummock_storage
-=======
     // Update aa, write cc
     let iter = test_env
         .storage
->>>>>>> 29532cb3
         .iter(
             (Unbounded, Included(b"ee".to_vec())),
             epoch2,
