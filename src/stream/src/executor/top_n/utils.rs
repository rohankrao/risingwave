--- conflicted
+++ resolved
@@ -42,14 +42,10 @@
     ) -> impl Future<Output = StreamExecutorResult<StreamChunk>> + Send;
 
     /// Flush the buffered chunk to the storage backend.
-<<<<<<< HEAD
-    async fn flush_data(&mut self, barrier: &Barrier) -> StreamExecutorResult<()>;
-=======
     fn flush_data(
         &mut self,
-        epoch: EpochPair,
+        barrier: &Barrier,
     ) -> impl Future<Output = StreamExecutorResult<()>> + Send;
->>>>>>> 94c4c911
 
     /// Flush the buffered chunk to the storage backend.
     fn try_flush_data(&mut self) -> impl Future<Output = StreamExecutorResult<()>> + Send;
