// Copyright 2023 RisingWave Labs
//
// Licensed under the Apache License, Version 2.0 (the "License");
// you may not use this file except in compliance with the License.
// You may obtain a copy of the License at
//
//     http://www.apache.org/licenses/LICENSE-2.0
//
// Unless required by applicable law or agreed to in writing, software
// distributed under the License is distributed on an "AS IS" BASIS,
// WITHOUT WARRANTIES OR CONDITIONS OF ANY KIND, either express or implied.
// See the License for the specific language governing permissions and
// limitations under the License.

use std::collections::{HashMap, HashSet};
use std::fmt::Debug;
use std::future::Future;
use std::iter::repeat_with;
use std::sync::Arc;

use await_tree::InstrumentAwait;
use futures::Stream;
use futures_async_stream::try_stream;
use itertools::Itertools;
use risingwave_common::array::{Op, StreamChunk};
use risingwave_common::buffer::BitmapBuilder;
use risingwave_common::hash::{ActorMapping, ExpandedActorMapping, VirtualNode};
use risingwave_common::util::iter_util::ZipEqFast;
use risingwave_pb::stream_plan::update_mutation::PbDispatcherUpdate;
use risingwave_pb::stream_plan::PbDispatcher;
use smallvec::{smallvec, SmallVec};
use tokio::time::Instant;
use tracing::{event, Instrument};

use super::exchange::output::{new_output, BoxedOutput};
use super::Watermark;
use crate::error::StreamResult;
use crate::executor::monitor::StreamingMetrics;
use crate::executor::{Barrier, BoxedExecutor, Message, Mutation, StreamConsumer};
use crate::task::{ActorId, DispatcherId, SharedContext};

/// [`DispatchExecutor`] consumes messages and send them into downstream actors. Usually,
/// data chunks will be dispatched with some specified policy, while control message
/// such as barriers will be distributed to all receivers.
pub struct DispatchExecutor {
    input: BoxedExecutor,
    inner: DispatchExecutorInner,
}

struct DispatchExecutorInner {
    dispatchers: Vec<DispatcherImpl>,
    actor_id: u32,
    actor_id_str: String,
    context: Arc<SharedContext>,
    metrics: Arc<StreamingMetrics>,
}

impl DispatchExecutorInner {
    fn single_inner_mut(&mut self) -> &mut DispatcherImpl {
        assert_eq!(
            self.dispatchers.len(),
            1,
            "only support mutation on one-dispatcher actors"
        );
        &mut self.dispatchers[0]
    }

    async fn dispatch(&mut self, msg: Message) -> StreamResult<()> {
        let start_time = Instant::now();
        match msg {
            Message::Watermark(watermark) => {
                for dispatcher in &mut self.dispatchers {
                    dispatcher.dispatch_watermark(watermark.clone()).await?;
                }
            }
            Message::Chunk(chunk) => {
                self.metrics
                    .actor_out_record_cnt
                    .with_label_values(&[&self.actor_id_str])
                    .inc_by(chunk.cardinality() as _);
                if self.dispatchers.len() == 1 {
                    // special clone optimization when there is only one downstream dispatcher
                    self.single_inner_mut().dispatch_data(chunk).await?;
                } else {
                    for dispatcher in &mut self.dispatchers {
                        dispatcher.dispatch_data(chunk.clone()).await?;
                    }
                }
            }
            Message::Barrier(barrier) => {
                let mutation = barrier.mutation.clone();
                self.pre_mutate_dispatchers(&mutation)?;
                for dispatcher in &mut self.dispatchers {
                    dispatcher.dispatch_barrier(barrier.clone()).await?;
                }
                self.post_mutate_dispatchers(&mutation)?;
            }
        };
        self.metrics
            .actor_output_buffer_blocking_duration_ns
            .with_label_values(&[&self.actor_id_str])
            .inc_by(start_time.elapsed().as_nanos() as u64);
        Ok(())
    }

    /// Add new dispatchers to the executor. Will check whether their ids are unique.
    fn add_dispatchers<'a>(
        &mut self,
        new_dispatchers: impl IntoIterator<Item = &'a PbDispatcher>,
    ) -> StreamResult<()> {
        let new_dispatchers: Vec<_> = new_dispatchers
            .into_iter()
            .map(|d| DispatcherImpl::new(&self.context, self.actor_id, d))
            .try_collect()?;

        self.dispatchers.extend(new_dispatchers);

        assert!(
            self.dispatchers
                .iter()
                .map(|d| d.dispatcher_id())
                .all_unique(),
            "dispatcher ids must be unique: {:?}",
            self.dispatchers
        );

        Ok(())
    }

    fn find_dispatcher(&mut self, dispatcher_id: DispatcherId) -> &mut DispatcherImpl {
        self.dispatchers
            .iter_mut()
            .find(|d| d.dispatcher_id() == dispatcher_id)
            .unwrap_or_else(|| panic!("dispatcher {}:{} not found", self.actor_id, dispatcher_id))
    }

    /// Update the dispatcher BEFORE we actually dispatch this barrier. We'll only add the new
    /// outputs.
    fn pre_update_dispatcher(&mut self, update: &PbDispatcherUpdate) -> StreamResult<()> {
        let outputs: Vec<_> = update
            .added_downstream_actor_id
            .iter()
            .map(|&id| new_output(&self.context, self.actor_id, id))
            .try_collect()?;

        let dispatcher = self.find_dispatcher(update.dispatcher_id);
        dispatcher.add_outputs(outputs);

        Ok(())
    }

    /// Update the dispatcher AFTER we dispatch this barrier. We'll remove some outputs and finally
    /// update the hash mapping.
    fn post_update_dispatcher(&mut self, update: &PbDispatcherUpdate) -> StreamResult<()> {
        let ids = update.removed_downstream_actor_id.iter().copied().collect();

        let dispatcher = self.find_dispatcher(update.dispatcher_id);
        dispatcher.remove_outputs(&ids);

        // The hash mapping is only used by the hash dispatcher.
        //
        // We specify a single upstream hash mapping for scaling the downstream fragment. However,
        // it's possible that there're multiple upstreams with different exchange types, for
        // example, the `Broadcast` inner side of the dynamic filter. There're too many combinations
        // to handle here, so we just ignore the `hash_mapping` field for any other exchange types.
        if let DispatcherImpl::Hash(dispatcher) = dispatcher {
            dispatcher.hash_mapping =
                ActorMapping::from_protobuf(update.get_hash_mapping()?).to_expanded();
        }

        Ok(())
    }

    /// For `Add` and `Update`, update the dispatchers before we dispatch the barrier.
    fn pre_mutate_dispatchers(&mut self, mutation: &Option<Arc<Mutation>>) -> StreamResult<()> {
        let Some(mutation) = mutation.as_deref() else {
            return Ok(());
        };

        match mutation {
            Mutation::Add { adds, .. } => {
                if let Some(new_dispatchers) = adds.get(&self.actor_id) {
                    self.add_dispatchers(new_dispatchers)?;
                }
            }
<<<<<<< HEAD
            // Currently `added_dispatchers` is nonempty iff `source` is nonempty iff this update is from altering table
            Mutation::Update { dispatchers, added_dispatchers, .. } => {
                if !added_dispatchers.is_empty() &&
                let Some(new_dispatchers) = added_dispatchers.get(&self.actor_id) {
                    self.add_dispatchers(new_dispatchers)?;
                } else if let Some(updates) = dispatchers.get(&self.actor_id) {
=======
            Mutation::Update {
                dispatchers,
                actor_new_dispatchers: actor_dispatchers,
                ..
            } => {
                if let Some(new_dispatchers) = actor_dispatchers.get(&self.actor_id) {
                    self.add_dispatchers(new_dispatchers)?;
                }

                if let Some(updates) = dispatchers.get(&self.actor_id) {
>>>>>>> 5484b07f
                    for update in updates {
                        self.pre_update_dispatcher(update)?;
                    }
                }
            }
            _ => {}
        };

        Ok(())
    }

    /// For `Stop` and `Update`, update the dispatchers after we dispatch the barrier.
    fn post_mutate_dispatchers(&mut self, mutation: &Option<Arc<Mutation>>) -> StreamResult<()> {
        let Some(mutation) = mutation.as_deref() else {
            return Ok(());
        };

        match mutation {
            Mutation::Stop(stops) => {
                // Remove outputs only if this actor itself is not to be stopped.
                if !stops.contains(&self.actor_id) {
                    for dispatcher in &mut self.dispatchers {
                        dispatcher.remove_outputs(stops);
                    }
                }
            }
<<<<<<< HEAD
            Mutation::Update { dispatchers, added_dispatchers, .. } => {
                if !added_dispatchers.is_empty() &&
                let Some(new_dispatchers) = added_dispatchers.get(&self.actor_id) {
                    let new_dispatchers = new_dispatchers.iter().map(|d| d.dispatcher_id).collect::<HashSet<_>>();
                    self.dispatchers.retain(|d| new_dispatchers.contains(&d.dispatcher_id()));
                } else if let Some(updates) = dispatchers.get(&self.actor_id) {
=======
            Mutation::Update {
                dispatchers,
                dropped_actors,
                ..
            } => {
                if let Some(updates) = dispatchers.get(&self.actor_id) {
>>>>>>> 5484b07f
                    for update in updates {
                        self.post_update_dispatcher(update)?;
                    }
                }

                if !dropped_actors.contains(&self.actor_id) {
                    for dispatcher in &mut self.dispatchers {
                        dispatcher.remove_outputs(dropped_actors);
                    }
                }
            }

            _ => {}
        };

        // After stopping the downstream mview, the outputs of some dispatcher might be empty and we
        // should clean up them.
        self.dispatchers.retain(|d| !d.is_empty());

        Ok(())
    }
}

impl DispatchExecutor {
    pub fn new(
        input: BoxedExecutor,
        dispatchers: Vec<DispatcherImpl>,
        actor_id: u32,
        context: Arc<SharedContext>,
        metrics: Arc<StreamingMetrics>,
    ) -> Self {
        Self {
            input,
            inner: DispatchExecutorInner {
                dispatchers,
                actor_id,
                actor_id_str: actor_id.to_string(),
                context,
                metrics,
            },
        }
    }
}

impl StreamConsumer for DispatchExecutor {
    type BarrierStream = impl Stream<Item = StreamResult<Barrier>> + Send;

    fn execute(mut self: Box<Self>) -> Self::BarrierStream {
        #[try_stream]
        async move {
            let input = self.input.execute();

            #[for_await]
            for msg in input {
                let msg: Message = msg?;
                let (barrier, span) = match msg {
                    Message::Chunk(_) => (None, "dispatch_chunk"),
                    Message::Barrier(ref barrier) => (Some(barrier.clone()), "dispatch_barrier"),
                    Message::Watermark(_) => (None, "dispatch_watermark"),
                };

                let tracing_span = if let Some(_barrier) = &barrier {
                    tracing::info_span!("dispatch_barrier")
                } else {
                    tracing::Span::none()
                };

                self.inner
                    .dispatch(msg)
                    .instrument(tracing_span)
                    .instrument_await(span)
                    .await?;
                if let Some(barrier) = barrier {
                    yield barrier;
                }
            }
        }
    }
}

#[derive(Debug)]
pub enum DispatcherImpl {
    Hash(HashDataDispatcher),
    Broadcast(BroadcastDispatcher),
    Simple(SimpleDispatcher),
    RoundRobin(RoundRobinDataDispatcher),
}

impl DispatcherImpl {
    pub fn new(
        context: &SharedContext,
        actor_id: ActorId,
        dispatcher: &PbDispatcher,
    ) -> StreamResult<Self> {
        let outputs = dispatcher
            .downstream_actor_id
            .iter()
            .map(|&down_id| new_output(context, actor_id, down_id))
            .collect::<StreamResult<Vec<_>>>()?;

        let output_indices = dispatcher
            .output_indices
            .iter()
            .map(|&i| i as usize)
            .collect_vec();

        use risingwave_pb::stream_plan::DispatcherType::*;
        let dispatcher_impl = match dispatcher.get_type()? {
            Hash => {
                assert!(!outputs.is_empty());
                let dist_key_indices = dispatcher
                    .dist_key_indices
                    .iter()
                    .map(|i| *i as usize)
                    .collect();

                let hash_mapping =
                    ActorMapping::from_protobuf(dispatcher.get_hash_mapping()?).to_expanded();

                DispatcherImpl::Hash(HashDataDispatcher::new(
                    outputs,
                    dist_key_indices,
                    output_indices,
                    hash_mapping,
                    dispatcher.dispatcher_id,
                ))
            }
            Broadcast => DispatcherImpl::Broadcast(BroadcastDispatcher::new(
                outputs,
                output_indices,
                dispatcher.dispatcher_id,
            )),
            Simple | NoShuffle => {
                let [output]: [_; 1] = outputs.try_into().unwrap();
                DispatcherImpl::Simple(SimpleDispatcher::new(
                    output,
                    output_indices,
                    dispatcher.dispatcher_id,
                ))
            }
            Unspecified => unreachable!(),
        };

        Ok(dispatcher_impl)
    }
}

macro_rules! impl_dispatcher {
    ($( { $variant_name:ident } ),*) => {
        impl DispatcherImpl {
            pub async fn dispatch_data(&mut self, chunk: StreamChunk) -> StreamResult<()> {
                match self {
                    $( Self::$variant_name(inner) => inner.dispatch_data(chunk).await, )*
                }
            }

            pub async fn dispatch_barrier(&mut self, barrier: Barrier) -> StreamResult<()> {
                match self {
                    $( Self::$variant_name(inner) => inner.dispatch_barrier(barrier).await, )*
                }
            }

            pub async fn dispatch_watermark(&mut self, watermark: Watermark) -> StreamResult<()> {
                match self {
                    $( Self::$variant_name(inner) => inner.dispatch_watermark(watermark).await, )*
                }
            }

            pub fn add_outputs(&mut self, outputs: impl IntoIterator<Item = BoxedOutput>) {
                match self {
                    $(Self::$variant_name(inner) => inner.add_outputs(outputs), )*
                }
            }

            pub fn remove_outputs(&mut self, actor_ids: &HashSet<ActorId>) {
                match self {
                    $(Self::$variant_name(inner) => inner.remove_outputs(actor_ids), )*
                }
            }

            pub fn dispatcher_id(&self) -> DispatcherId {
                match self {
                    $(Self::$variant_name(inner) => inner.dispatcher_id(), )*
                }
            }

            pub fn is_empty(&self) -> bool {
                match self {
                    $(Self::$variant_name(inner) => inner.is_empty(), )*
                }
            }
        }
    }
}

macro_rules! for_all_dispatcher_variants {
    ($macro:ident) => {
        $macro! {
            { Hash },
            { Broadcast },
            { Simple },
            { RoundRobin }
        }
    };
}

for_all_dispatcher_variants! { impl_dispatcher }

macro_rules! define_dispatcher_associated_types {
    () => {
        type DataFuture<'a> = impl DispatchFuture<'a>;
        type BarrierFuture<'a> = impl DispatchFuture<'a>;
        type WatermarkFuture<'a> = impl DispatchFuture<'a>;
    };
}

pub trait DispatchFuture<'a> = Future<Output = StreamResult<()>> + Send;

pub trait Dispatcher: Debug + 'static {
    type DataFuture<'a>: DispatchFuture<'a>;
    type BarrierFuture<'a>: DispatchFuture<'a>;
    type WatermarkFuture<'a>: DispatchFuture<'a>;

    /// Dispatch a data chunk to downstream actors.
    fn dispatch_data(&mut self, chunk: StreamChunk) -> Self::DataFuture<'_>;
    /// Dispatch a barrier to downstream actors, generally by broadcasting it.
    fn dispatch_barrier(&mut self, barrier: Barrier) -> Self::BarrierFuture<'_>;
    /// Dispatch a watermark to downstream actors, generally by broadcasting it.
    fn dispatch_watermark(&mut self, watermark: Watermark) -> Self::WatermarkFuture<'_>;

    /// Add new outputs to the dispatcher.
    fn add_outputs(&mut self, outputs: impl IntoIterator<Item = BoxedOutput>);
    /// Remove outputs to `actor_ids` from the dispatcher.
    fn remove_outputs(&mut self, actor_ids: &HashSet<ActorId>);

    /// The ID of the dispatcher. A [`DispatchExecutor`] may have multiple dispatchers with
    /// different IDs.
    fn dispatcher_id(&self) -> DispatcherId;

    /// Whether the dispatcher has no outputs. If so, it'll be cleaned up from the
    /// [`DispatchExecutor`].
    fn is_empty(&self) -> bool;
}

#[derive(Debug)]
pub struct RoundRobinDataDispatcher {
    outputs: Vec<BoxedOutput>,
    output_indices: Vec<usize>,
    cur: usize,
    dispatcher_id: DispatcherId,
}

impl RoundRobinDataDispatcher {
    pub fn new(
        outputs: Vec<BoxedOutput>,
        output_indices: Vec<usize>,
        dispatcher_id: DispatcherId,
    ) -> Self {
        Self {
            outputs,
            output_indices,
            cur: 0,
            dispatcher_id,
        }
    }
}

impl Dispatcher for RoundRobinDataDispatcher {
    define_dispatcher_associated_types!();

    fn dispatch_data(&mut self, chunk: StreamChunk) -> Self::DataFuture<'_> {
        async move {
            let chunk = chunk.project(&self.output_indices);
            self.outputs[self.cur].send(Message::Chunk(chunk)).await?;
            self.cur += 1;
            self.cur %= self.outputs.len();
            Ok(())
        }
    }

    fn dispatch_barrier(&mut self, barrier: Barrier) -> Self::BarrierFuture<'_> {
        async move {
            // always broadcast barrier
            for output in &mut self.outputs {
                output.send(Message::Barrier(barrier.clone())).await?;
            }
            Ok(())
        }
    }

    fn dispatch_watermark(&mut self, watermark: Watermark) -> Self::WatermarkFuture<'_> {
        async move {
            if let Some(watermark) = watermark.transform_with_indices(&self.output_indices) {
                // always broadcast watermark
                for output in &mut self.outputs {
                    output.send(Message::Watermark(watermark.clone())).await?;
                }
            }
            Ok(())
        }
    }

    fn add_outputs(&mut self, outputs: impl IntoIterator<Item = BoxedOutput>) {
        self.outputs.extend(outputs.into_iter());
    }

    fn remove_outputs(&mut self, actor_ids: &HashSet<ActorId>) {
        self.outputs
            .drain_filter(|output| actor_ids.contains(&output.actor_id()))
            .count();
        self.cur = self.cur.min(self.outputs.len() - 1);
    }

    fn dispatcher_id(&self) -> DispatcherId {
        self.dispatcher_id
    }

    fn is_empty(&self) -> bool {
        self.outputs.is_empty()
    }
}

pub struct HashDataDispatcher {
    outputs: Vec<BoxedOutput>,
    keys: Vec<usize>,
    output_indices: Vec<usize>,
    /// Mapping from virtual node to actor id, used for hash data dispatcher to dispatch tasks to
    /// different downstream actors.
    hash_mapping: ExpandedActorMapping,
    dispatcher_id: DispatcherId,
}

impl Debug for HashDataDispatcher {
    fn fmt(&self, f: &mut std::fmt::Formatter<'_>) -> std::fmt::Result {
        f.debug_struct("HashDataDispatcher")
            .field("outputs", &self.outputs)
            .field("keys", &self.keys)
            .field("dispatcher_id", &self.dispatcher_id)
            .finish_non_exhaustive()
    }
}

impl HashDataDispatcher {
    pub fn new(
        outputs: Vec<BoxedOutput>,
        keys: Vec<usize>,
        output_indices: Vec<usize>,
        hash_mapping: ExpandedActorMapping,
        dispatcher_id: DispatcherId,
    ) -> Self {
        Self {
            outputs,
            keys,
            output_indices,
            hash_mapping,
            dispatcher_id,
        }
    }
}

impl Dispatcher for HashDataDispatcher {
    define_dispatcher_associated_types!();

    fn add_outputs(&mut self, outputs: impl IntoIterator<Item = BoxedOutput>) {
        self.outputs.extend(outputs.into_iter());
    }

    fn dispatch_barrier(&mut self, barrier: Barrier) -> Self::BarrierFuture<'_> {
        async move {
            // always broadcast barrier
            for output in &mut self.outputs {
                output.send(Message::Barrier(barrier.clone())).await?;
            }
            Ok(())
        }
    }

    fn dispatch_watermark(&mut self, watermark: Watermark) -> Self::WatermarkFuture<'_> {
        async move {
            if let Some(watermark) = watermark.transform_with_indices(&self.output_indices) {
                // always broadcast watermark
                for output in &mut self.outputs {
                    output.send(Message::Watermark(watermark.clone())).await?;
                }
            }
            Ok(())
        }
    }

    fn dispatch_data(&mut self, chunk: StreamChunk) -> Self::DataFuture<'_> {
        async move {
            // A chunk can be shuffled into multiple output chunks that to be sent to downstreams.
            // In these output chunks, the only difference are visibility map, which is calculated
            // by the hash value of each line in the input chunk.
            let num_outputs = self.outputs.len();

            // get hash value of every line by its key
            let vnodes = VirtualNode::compute_chunk(chunk.data_chunk(), &self.keys);

            tracing::trace!(target: "events::stream::dispatch::hash", "\n{}\n keys {:?} => {:?}", chunk.to_pretty_string(), self.keys, vnodes);

            let mut vis_maps = repeat_with(|| BitmapBuilder::with_capacity(chunk.capacity()))
                .take(num_outputs)
                .collect_vec();
            let mut last_vnode_when_update_delete = None;
            let mut new_ops: Vec<Op> = Vec::with_capacity(chunk.capacity());

            // Apply output indices after calculating the vnode.
            let chunk = chunk.project(&self.output_indices);

            for ((vnode, &op), visible) in vnodes
                .iter()
                .copied()
                .zip_eq_fast(chunk.ops())
                .zip_eq_fast(chunk.vis().iter())
            {
                // Build visibility map for every output chunk.
                for (output, vis_map) in self.outputs.iter().zip_eq_fast(vis_maps.iter_mut()) {
                    vis_map.append(
                        visible && self.hash_mapping[vnode.to_index()] == output.actor_id(),
                    );
                }

                if !visible {
                    new_ops.push(op);
                    continue;
                }

                // The 'update' message, noted by an `UpdateDelete` and a successive `UpdateInsert`,
                // need to be rewritten to common `Delete` and `Insert` if they were dispatched to
                // different actors.
                if op == Op::UpdateDelete {
                    last_vnode_when_update_delete = Some(vnode);
                } else if op == Op::UpdateInsert {
                    if vnode != last_vnode_when_update_delete.unwrap() {
                        new_ops.push(Op::Delete);
                        new_ops.push(Op::Insert);
                    } else {
                        new_ops.push(Op::UpdateDelete);
                        new_ops.push(Op::UpdateInsert);
                    }
                } else {
                    new_ops.push(op);
                }
            }

            let ops = new_ops;

            // individually output StreamChunk integrated with vis_map
            for (vis_map, output) in vis_maps.into_iter().zip_eq_fast(self.outputs.iter_mut()) {
                let vis_map = vis_map.finish();
                // columns is not changed in this function
                let new_stream_chunk =
                    StreamChunk::new(ops.clone(), chunk.columns().into(), Some(vis_map));
                if new_stream_chunk.cardinality() > 0 {
                    event!(
                        tracing::Level::TRACE,
                        msg = "chunk",
                        downstream = output.actor_id(),
                        "send = \n{:#?}",
                        new_stream_chunk
                    );
                    output.send(Message::Chunk(new_stream_chunk)).await?;
                }
            }
            Ok(())
        }
    }

    fn remove_outputs(&mut self, actor_ids: &HashSet<ActorId>) {
        self.outputs
            .drain_filter(|output| actor_ids.contains(&output.actor_id()))
            .count();
    }

    fn dispatcher_id(&self) -> DispatcherId {
        self.dispatcher_id
    }

    fn is_empty(&self) -> bool {
        self.outputs.is_empty()
    }
}

/// `BroadcastDispatcher` dispatches message to all outputs.
#[derive(Debug)]
pub struct BroadcastDispatcher {
    outputs: HashMap<ActorId, BoxedOutput>,
    output_indices: Vec<usize>,
    dispatcher_id: DispatcherId,
}

impl BroadcastDispatcher {
    pub fn new(
        outputs: impl IntoIterator<Item = BoxedOutput>,
        output_indices: Vec<usize>,
        dispatcher_id: DispatcherId,
    ) -> Self {
        Self {
            outputs: Self::into_pairs(outputs).collect(),
            output_indices,
            dispatcher_id,
        }
    }

    fn into_pairs(
        outputs: impl IntoIterator<Item = BoxedOutput>,
    ) -> impl Iterator<Item = (ActorId, BoxedOutput)> {
        outputs
            .into_iter()
            .map(|output| (output.actor_id(), output))
    }
}

impl Dispatcher for BroadcastDispatcher {
    define_dispatcher_associated_types!();

    fn dispatch_data(&mut self, chunk: StreamChunk) -> Self::DataFuture<'_> {
        async move {
            let chunk = chunk.project(&self.output_indices);
            for output in self.outputs.values_mut() {
                output.send(Message::Chunk(chunk.clone())).await?;
            }
            Ok(())
        }
    }

    fn dispatch_barrier(&mut self, barrier: Barrier) -> Self::BarrierFuture<'_> {
        async move {
            for output in self.outputs.values_mut() {
                output.send(Message::Barrier(barrier.clone())).await?;
            }
            Ok(())
        }
    }

    fn dispatch_watermark(&mut self, watermark: Watermark) -> Self::WatermarkFuture<'_> {
        async move {
            if let Some(watermark) = watermark.transform_with_indices(&self.output_indices) {
                // always broadcast watermark
                for output in self.outputs.values_mut() {
                    output.send(Message::Watermark(watermark.clone())).await?;
                }
            }
            Ok(())
        }
    }

    fn add_outputs(&mut self, outputs: impl IntoIterator<Item = BoxedOutput>) {
        self.outputs.extend(Self::into_pairs(outputs));
    }

    fn remove_outputs(&mut self, actor_ids: &HashSet<ActorId>) {
        self.outputs
            .drain_filter(|actor_id, _| actor_ids.contains(actor_id))
            .count();
    }

    fn dispatcher_id(&self) -> DispatcherId {
        self.dispatcher_id
    }

    fn is_empty(&self) -> bool {
        self.outputs.is_empty()
    }
}

/// `SimpleDispatcher` dispatches message to a single output.
#[derive(Debug)]
pub struct SimpleDispatcher {
    /// In most cases, there is exactly one output. However, in some cases of configuration change,
    /// the field needs to be temporarily set to 0 or 2 outputs.
    ///
    /// - When dropping a materialized view, the output will be removed and this field becomes
    ///   empty. The [`DispatchExecutor`] will immediately clean-up this empty dispatcher before
    ///   finishing processing the current mutation.
    /// - When migrating a singleton fragment, the new output will be temporarily added in `pre`
    ///   stage and this field becomes multiple, which is for broadcasting this configuration
    ///   change barrier to both old and new downstream actors. In `post` stage, the old output
    ///   will be removed and this field becomes single again.
    ///
    /// Therefore, when dispatching data, we assert that there's exactly one output by
    /// `Self::output`.
    output: SmallVec<[BoxedOutput; 2]>,
    output_indices: Vec<usize>,
    dispatcher_id: DispatcherId,
}

impl SimpleDispatcher {
    pub fn new(
        output: BoxedOutput,
        output_indices: Vec<usize>,
        dispatcher_id: DispatcherId,
    ) -> Self {
        Self {
            output: smallvec![output],
            output_indices,
            dispatcher_id,
        }
    }
}

impl Dispatcher for SimpleDispatcher {
    define_dispatcher_associated_types!();

    fn add_outputs(&mut self, outputs: impl IntoIterator<Item = BoxedOutput>) {
        self.output.extend(outputs);
        assert!(self.output.len() <= 2);
    }

    fn dispatch_barrier(&mut self, barrier: Barrier) -> Self::BarrierFuture<'_> {
        async move {
            // Only barrier is allowed to be dispatched to multiple outputs during migration.
            for output in self.output.iter_mut() {
                output.send(Message::Barrier(barrier.clone())).await?;
            }
            Ok(())
        }
    }

    fn dispatch_data(&mut self, chunk: StreamChunk) -> Self::DataFuture<'_> {
        async move {
            let output = self
                .output
                .iter_mut()
                .exactly_one()
                .expect("expect exactly one output");

            let chunk = chunk.project(&self.output_indices);
            output.send(Message::Chunk(chunk)).await
        }
    }

    fn dispatch_watermark(&mut self, watermark: Watermark) -> Self::WatermarkFuture<'_> {
        async move {
            let output = self
                .output
                .iter_mut()
                .exactly_one()
                .expect("expect exactly one output");

            if let Some(watermark) = watermark.transform_with_indices(&self.output_indices) {
                output.send(Message::Watermark(watermark)).await?;
            }
            Ok(())
        }
    }

    fn remove_outputs(&mut self, actor_ids: &HashSet<ActorId>) {
        self.output
            .retain(|output| !actor_ids.contains(&output.actor_id()));
    }

    fn dispatcher_id(&self) -> DispatcherId {
        self.dispatcher_id
    }

    fn is_empty(&self) -> bool {
        self.output.is_empty()
    }
}

#[cfg(test)]
mod tests {
    use std::hash::{BuildHasher, Hasher};
    use std::sync::{Arc, Mutex};

    use async_trait::async_trait;
    use futures::{pin_mut, StreamExt};
    use itertools::Itertools;
    use risingwave_common::array::stream_chunk::StreamChunkTestExt;
    use risingwave_common::array::{Array, ArrayBuilder, I32ArrayBuilder, Op};
    use risingwave_common::catalog::Schema;
    use risingwave_common::hash::VirtualNode;
    use risingwave_common::util::hash_util::Crc32FastBuilder;
    use risingwave_common::util::iter_util::ZipEqFast;
    use risingwave_pb::stream_plan::DispatcherType;

    use super::*;
    use crate::executor::exchange::output::Output;
    use crate::executor::exchange::permit::channel_for_test;
    use crate::executor::receiver::ReceiverExecutor;
    use crate::task::test_utils::helper_make_local_actor;

    #[derive(Debug)]
    pub struct MockOutput {
        actor_id: ActorId,
        data: Arc<Mutex<Vec<Message>>>,
    }

    impl MockOutput {
        pub fn new(actor_id: ActorId, data: Arc<Mutex<Vec<Message>>>) -> Self {
            Self { actor_id, data }
        }
    }

    #[async_trait]
    impl Output for MockOutput {
        async fn send(&mut self, message: Message) -> StreamResult<()> {
            self.data.lock().unwrap().push(message);
            Ok(())
        }

        fn actor_id(&self) -> ActorId {
            self.actor_id
        }
    }

    // TODO: this test contains update being shuffled to different partitions, which is not
    // supported for now.
    #[tokio::test]
    async fn test_hash_dispatcher_complex() {
        test_hash_dispatcher_complex_inner().await
    }

    async fn test_hash_dispatcher_complex_inner() {
        // This test only works when VirtualNode::COUNT is 256.
        static_assertions::const_assert_eq!(VirtualNode::COUNT, 256);

        let num_outputs = 2; // actor id ranges from 1 to 2
        let key_indices = &[0, 2];
        let output_data_vecs = (0..num_outputs)
            .map(|_| Arc::new(Mutex::new(Vec::new())))
            .collect::<Vec<_>>();
        let outputs = output_data_vecs
            .iter()
            .enumerate()
            .map(|(actor_id, data)| {
                Box::new(MockOutput::new(1 + actor_id as u32, data.clone())) as BoxedOutput
            })
            .collect::<Vec<_>>();
        let mut hash_mapping = (1..num_outputs + 1)
            .flat_map(|id| vec![id as ActorId; VirtualNode::COUNT / num_outputs])
            .collect_vec();
        hash_mapping.resize(VirtualNode::COUNT, num_outputs as u32);
        let mut hash_dispatcher = HashDataDispatcher::new(
            outputs,
            key_indices.to_vec(),
            vec![0, 1, 2],
            hash_mapping,
            0,
        );

        let chunk = StreamChunk::from_pretty(
            "  I I I
            +  4 6 8
            +  5 7 9
            +  0 0 0
            -  1 1 1 D
            U- 2 0 2
            U+ 2 0 2
            U- 3 3 2
            U+ 3 3 4",
        );
        hash_dispatcher.dispatch_data(chunk).await.unwrap();

        assert_eq!(
            *output_data_vecs[0].lock().unwrap()[0].as_chunk().unwrap(),
            StreamChunk::from_pretty(
                "  I I I
                +  4 6 8
                +  5 7 9
                +  0 0 0
                -  1 1 1 D
                U- 2 0 2
                U+ 2 0 2
                -  3 3 2 D  // Should rewrite UpdateDelete to Delete
                +  3 3 4    // Should rewrite UpdateInsert to Insert",
            )
        );
        assert_eq!(
            *output_data_vecs[1].lock().unwrap()[0].as_chunk().unwrap(),
            StreamChunk::from_pretty(
                "  I I I
                +  4 6 8 D
                +  5 7 9 D
                +  0 0 0 D
                -  1 1 1 D  // Should keep original invisible mark
                U- 2 0 2 D  // Should keep UpdateDelete
                U+ 2 0 2 D  // Should keep UpdateInsert
                -  3 3 2    // Should rewrite UpdateDelete to Delete
                +  3 3 4 D  // Should rewrite UpdateInsert to Insert",
            )
        );
    }

    #[tokio::test]
    async fn test_configuration_change() {
        let _schema = Schema { fields: vec![] };
        let (tx, rx) = channel_for_test();
        let actor_id = 233;
        let input = Box::new(ReceiverExecutor::for_test(rx));
        let ctx = Arc::new(SharedContext::for_test());
        let metrics = Arc::new(StreamingMetrics::unused());

        let (untouched, old, new) = (234, 235, 238); // broadcast downstream actors
        let (old_simple, new_simple) = (114, 514); // simple downstream actors

        // 1. Register info in context.
        {
            let mut actor_infos = ctx.actor_infos.write();

            for local_actor_id in [actor_id, untouched, old, new, old_simple, new_simple] {
                actor_infos.insert(local_actor_id, helper_make_local_actor(local_actor_id));
            }
        }
        // actor_id -> untouched, old, new, old_simple, new_simple

        let broadcast_dispatcher_id = 666;
        let broadcast_dispatcher = DispatcherImpl::new(
            &ctx,
            actor_id,
            &PbDispatcher {
                r#type: DispatcherType::Broadcast as _,
                dispatcher_id: broadcast_dispatcher_id,
                downstream_actor_id: vec![untouched, old],
                ..Default::default()
            },
        )
        .unwrap();

        let simple_dispatcher_id = 888;
        let simple_dispatcher = DispatcherImpl::new(
            &ctx,
            actor_id,
            &PbDispatcher {
                r#type: DispatcherType::Simple as _,
                dispatcher_id: simple_dispatcher_id,
                downstream_actor_id: vec![old_simple],
                ..Default::default()
            },
        )
        .unwrap();

        let executor = Box::new(DispatchExecutor::new(
            input,
            vec![broadcast_dispatcher, simple_dispatcher],
            actor_id,
            ctx.clone(),
            metrics,
        ))
        .execute();
        pin_mut!(executor);

        // 2. Take downstream receivers.
        let mut rxs = [untouched, old, new, old_simple, new_simple]
            .into_iter()
            .map(|id| (id, ctx.take_receiver(&(actor_id, id)).unwrap()))
            .collect::<HashMap<_, _>>();
        macro_rules! try_recv {
            ($down_id:expr) => {
                rxs.get_mut(&$down_id).unwrap().try_recv()
            };
        }

        // 3. Send a chunk.
        tx.send(Message::Chunk(StreamChunk::default()))
            .await
            .unwrap();

        // 4. Send a configuration change barrier for broadcast dispatcher.
        let dispatcher_updates = maplit::hashmap! {
            actor_id => vec![PbDispatcherUpdate {
                actor_id,
                dispatcher_id: broadcast_dispatcher_id,
                added_downstream_actor_id: vec![new],
                removed_downstream_actor_id: vec![old],
                hash_mapping: Default::default(),
            }]
        };
        let b1 = Barrier::new_test_barrier(1).with_mutation(Mutation::Update {
            dispatchers: dispatcher_updates,
            merges: Default::default(),
            vnode_bitmaps: Default::default(),
            dropped_actors: Default::default(),
            actor_splits: Default::default(),
<<<<<<< HEAD
            source: Default::default(),
            added_dispatchers: Default::default(),
=======
            actor_new_dispatchers: Default::default(),
>>>>>>> 5484b07f
        });
        tx.send(Message::Barrier(b1)).await.unwrap();
        executor.next().await.unwrap().unwrap();

        // 5. Check downstream.
        try_recv!(untouched).unwrap().as_chunk().unwrap();
        try_recv!(untouched).unwrap().as_barrier().unwrap();

        try_recv!(old).unwrap().as_chunk().unwrap();
        try_recv!(old).unwrap().as_barrier().unwrap(); // It should still receive the barrier even if it's to be removed.

        try_recv!(new).unwrap().as_barrier().unwrap(); // Since it's just added, it won't receive the chunk.

        try_recv!(old_simple).unwrap().as_chunk().unwrap();
        try_recv!(old_simple).unwrap().as_barrier().unwrap(); // Untouched.

        // 6. Send another barrier.
        tx.send(Message::Barrier(Barrier::new_test_barrier(2)))
            .await
            .unwrap();
        executor.next().await.unwrap().unwrap();

        // 7. Check downstream.
        try_recv!(untouched).unwrap().as_barrier().unwrap();
        try_recv!(old).unwrap_err(); // Since it's stopped, we can't receive the new messages.
        try_recv!(new).unwrap().as_barrier().unwrap();

        try_recv!(old_simple).unwrap().as_barrier().unwrap(); // Untouched.
        try_recv!(new_simple).unwrap_err(); // Untouched.

        // 8. Send another chunk.
        tx.send(Message::Chunk(StreamChunk::default()))
            .await
            .unwrap();

        // 9. Send a configuration change barrier for simple dispatcher.
        let dispatcher_updates = maplit::hashmap! {
            actor_id => vec![PbDispatcherUpdate {
                actor_id,
                dispatcher_id: simple_dispatcher_id,
                added_downstream_actor_id: vec![new_simple],
                removed_downstream_actor_id: vec![old_simple],
                hash_mapping: Default::default(),
            }]
        };
        let b3 = Barrier::new_test_barrier(3).with_mutation(Mutation::Update {
            dispatchers: dispatcher_updates,
            merges: Default::default(),
            vnode_bitmaps: Default::default(),
            dropped_actors: Default::default(),
            actor_splits: Default::default(),
<<<<<<< HEAD
            source: Default::default(),
            added_dispatchers: Default::default(),
=======
            actor_new_dispatchers: Default::default(),
>>>>>>> 5484b07f
        });
        tx.send(Message::Barrier(b3)).await.unwrap();
        executor.next().await.unwrap().unwrap();

        // 10. Check downstream.
        try_recv!(old_simple).unwrap().as_chunk().unwrap();
        try_recv!(old_simple).unwrap().as_barrier().unwrap(); // It should still receive the barrier even if it's to be removed.

        try_recv!(new_simple).unwrap().as_barrier().unwrap(); // Since it's just added, it won't receive the chunk.

        // 11. Send another barrier.
        tx.send(Message::Barrier(Barrier::new_test_barrier(4)))
            .await
            .unwrap();
        executor.next().await.unwrap().unwrap();

        // 12. Check downstream.
        try_recv!(old_simple).unwrap_err(); // Since it's stopped, we can't receive the new messages.
        try_recv!(new_simple).unwrap().as_barrier().unwrap();
    }

    #[tokio::test]
    async fn test_hash_dispatcher() {
        let num_outputs = 5; // actor id ranges from 1 to 5
        let cardinality = 10;
        let dimension = 4;
        let key_indices = &[0, 2];
        let output_data_vecs = (0..num_outputs)
            .map(|_| Arc::new(Mutex::new(Vec::new())))
            .collect::<Vec<_>>();
        let outputs = output_data_vecs
            .iter()
            .enumerate()
            .map(|(actor_id, data)| {
                Box::new(MockOutput::new(1 + actor_id as u32, data.clone())) as BoxedOutput
            })
            .collect::<Vec<_>>();
        let mut hash_mapping = (1..num_outputs + 1)
            .flat_map(|id| vec![id as ActorId; VirtualNode::COUNT / num_outputs])
            .collect_vec();
        hash_mapping.resize(VirtualNode::COUNT, num_outputs as u32);
        let mut hash_dispatcher = HashDataDispatcher::new(
            outputs,
            key_indices.to_vec(),
            (0..dimension).collect(),
            hash_mapping.clone(),
            0,
        );

        let mut ops = Vec::new();
        for idx in 0..cardinality {
            if idx % 2 == 0 {
                ops.push(Op::Insert);
            } else {
                ops.push(Op::Delete);
            }
        }

        let mut start = 19260817i32..;
        let mut builders = (0..dimension)
            .map(|_| I32ArrayBuilder::new(cardinality))
            .collect_vec();
        let mut output_cols = vec![vec![vec![]; dimension]; num_outputs];
        let mut output_ops = vec![vec![]; num_outputs];
        for op in &ops {
            let hash_builder = Crc32FastBuilder;
            let mut hasher = hash_builder.build_hasher();
            let one_row = (0..dimension).map(|_| start.next().unwrap()).collect_vec();
            for key_idx in key_indices.iter() {
                let val = one_row[*key_idx];
                let bytes = val.to_le_bytes();
                hasher.update(&bytes);
            }
            let output_idx =
                hash_mapping[hasher.finish() as usize % VirtualNode::COUNT] as usize - 1;
            for (builder, val) in builders.iter_mut().zip_eq_fast(one_row.iter()) {
                builder.append(Some(*val));
            }
            output_cols[output_idx]
                .iter_mut()
                .zip_eq_fast(one_row.iter())
                .for_each(|(each_column, val)| each_column.push(*val));
            output_ops[output_idx].push(op);
        }

        let columns = builders
            .into_iter()
            .map(|builder| {
                let array = builder.finish();
                array.into_ref()
            })
            .collect();

        let chunk = StreamChunk::new(ops, columns, None);
        hash_dispatcher.dispatch_data(chunk).await.unwrap();

        for (output_idx, output) in output_data_vecs.into_iter().enumerate() {
            let guard = output.lock().unwrap();
            // It is possible that there is no chunks, as a key doesn't belong to any hash bucket.
            assert!(guard.len() <= 1);
            if guard.is_empty() {
                assert!(output_cols[output_idx].iter().all(|x| { x.is_empty() }));
            } else {
                let message = guard.get(0).unwrap();
                let real_chunk = match message {
                    Message::Chunk(chunk) => chunk,
                    _ => panic!(),
                };
                real_chunk
                    .columns()
                    .iter()
                    .zip_eq_fast(output_cols[output_idx].iter())
                    .for_each(|(real_col, expect_col)| {
                        let real_vals = real_chunk
                            .visibility()
                            .as_ref()
                            .unwrap()
                            .iter()
                            .enumerate()
                            .filter(|(_, vis)| *vis)
                            .map(|(row_idx, _)| real_col.as_int32().value_at(row_idx).unwrap())
                            .collect::<Vec<_>>();
                        assert_eq!(real_vals.len(), expect_col.len());
                        assert_eq!(real_vals, *expect_col);
                    });
            }
        }
    }
}<|MERGE_RESOLUTION|>--- conflicted
+++ resolved
@@ -183,14 +183,6 @@
                     self.add_dispatchers(new_dispatchers)?;
                 }
             }
-<<<<<<< HEAD
-            // Currently `added_dispatchers` is nonempty iff `source` is nonempty iff this update is from altering table
-            Mutation::Update { dispatchers, added_dispatchers, .. } => {
-                if !added_dispatchers.is_empty() &&
-                let Some(new_dispatchers) = added_dispatchers.get(&self.actor_id) {
-                    self.add_dispatchers(new_dispatchers)?;
-                } else if let Some(updates) = dispatchers.get(&self.actor_id) {
-=======
             Mutation::Update {
                 dispatchers,
                 actor_new_dispatchers: actor_dispatchers,
@@ -201,7 +193,6 @@
                 }
 
                 if let Some(updates) = dispatchers.get(&self.actor_id) {
->>>>>>> 5484b07f
                     for update in updates {
                         self.pre_update_dispatcher(update)?;
                     }
@@ -228,21 +219,12 @@
                     }
                 }
             }
-<<<<<<< HEAD
-            Mutation::Update { dispatchers, added_dispatchers, .. } => {
-                if !added_dispatchers.is_empty() &&
-                let Some(new_dispatchers) = added_dispatchers.get(&self.actor_id) {
-                    let new_dispatchers = new_dispatchers.iter().map(|d| d.dispatcher_id).collect::<HashSet<_>>();
-                    self.dispatchers.retain(|d| new_dispatchers.contains(&d.dispatcher_id()));
-                } else if let Some(updates) = dispatchers.get(&self.actor_id) {
-=======
             Mutation::Update {
                 dispatchers,
                 dropped_actors,
                 ..
             } => {
                 if let Some(updates) = dispatchers.get(&self.actor_id) {
->>>>>>> 5484b07f
                     for update in updates {
                         self.post_update_dispatcher(update)?;
                     }
@@ -1119,12 +1101,8 @@
             vnode_bitmaps: Default::default(),
             dropped_actors: Default::default(),
             actor_splits: Default::default(),
-<<<<<<< HEAD
+            actor_new_dispatchers: Default::default(),
             source: Default::default(),
-            added_dispatchers: Default::default(),
-=======
-            actor_new_dispatchers: Default::default(),
->>>>>>> 5484b07f
         });
         tx.send(Message::Barrier(b1)).await.unwrap();
         executor.next().await.unwrap().unwrap();
@@ -1176,12 +1154,8 @@
             vnode_bitmaps: Default::default(),
             dropped_actors: Default::default(),
             actor_splits: Default::default(),
-<<<<<<< HEAD
+            actor_new_dispatchers: Default::default(),
             source: Default::default(),
-            added_dispatchers: Default::default(),
-=======
-            actor_new_dispatchers: Default::default(),
->>>>>>> 5484b07f
         });
         tx.send(Message::Barrier(b3)).await.unwrap();
         executor.next().await.unwrap().unwrap();
