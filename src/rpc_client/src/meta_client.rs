--- conflicted
+++ resolved
@@ -457,14 +457,13 @@
         Ok(resp.version)
     }
 
-<<<<<<< HEAD
     pub async fn alter_source_format_encode(&self, source: PbSource) -> Result<CatalogVersion> {
         let request = AlterSourceRequest {
             source: Some(source),
         };
         let resp = self.inner.alter_source(request).await?;
         Ok(resp.version)
-=======
+
     pub async fn alter_parallelism(
         &self,
         table_id: u32,
@@ -477,7 +476,6 @@
 
         self.inner.alter_parallelism(request).await?;
         Ok(())
->>>>>>> c749f7b9
     }
 
     pub async fn replace_table(
