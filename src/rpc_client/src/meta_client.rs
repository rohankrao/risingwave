--- conflicted
+++ resolved
@@ -574,7 +574,6 @@
         Ok(())
     }
 
-<<<<<<< HEAD
     pub async fn update_schedulability(
         &self,
         host: HostAddress,
@@ -589,7 +588,8 @@
             .update_worker_node_schedulability(request)
             .await?;
         Ok(resp)
-=======
+    }
+
     pub async fn list_worker_nodes(&self, worker_type: WorkerType) -> Result<Vec<WorkerNode>> {
         let request = ListAllNodesRequest {
             worker_type: worker_type as _,
@@ -597,7 +597,6 @@
         };
         let resp = self.inner.list_all_nodes(request).await?;
         Ok(resp.nodes)
->>>>>>> 7b66d55e
     }
 
     /// Starts a heartbeat worker.
@@ -1509,12 +1508,9 @@
              { cluster_client, add_worker_node, AddWorkerNodeRequest, AddWorkerNodeResponse }
             ,{ cluster_client, activate_worker_node, ActivateWorkerNodeRequest, ActivateWorkerNodeResponse }
             ,{ cluster_client, delete_worker_node, DeleteWorkerNodeRequest, DeleteWorkerNodeResponse }
-<<<<<<< HEAD
             ,{ cluster_client, update_worker_node_schedulability, UpdateWorkerNodeSchedulabilityRequest, UpdateWorkerNodeSchedulabilityResponse }
             //(not used) ,{ cluster_client, list_all_nodes, ListAllNodesRequest, ListAllNodesResponse }
-=======
             ,{ cluster_client, list_all_nodes, ListAllNodesRequest, ListAllNodesResponse }
->>>>>>> 7b66d55e
             ,{ heartbeat_client, heartbeat, HeartbeatRequest, HeartbeatResponse }
             ,{ stream_client, flush, FlushRequest, FlushResponse }
             ,{ stream_client, cancel_creating_jobs, CancelCreatingJobsRequest, CancelCreatingJobsResponse }
