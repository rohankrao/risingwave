// Copyright 2024 RisingWave Labs
//
// Licensed under the Apache License, Version 2.0 (the "License");
// you may not use this file except in compliance with the License.
// You may obtain a copy of the License at
//
//     http://www.apache.org/licenses/LICENSE-2.0
//
// Unless required by applicable law or agreed to in writing, software
// distributed under the License is distributed on an "AS IS" BASIS,
// WITHOUT WARRANTIES OR CONDITIONS OF ANY KIND, either express or implied.
// See the License for the specific language governing permissions and
// limitations under the License.

use std::collections::{BTreeMap, HashMap, HashSet};
use std::sync::Arc;

use anyhow::{anyhow, Context};
use itertools::Itertools;
use risingwave_common::bail;
use risingwave_common::buffer::Bitmap;
use risingwave_common::catalog::TableId;
use risingwave_common::hash::{ActorMapping, ParallelUnitId, ParallelUnitMapping};
use risingwave_common::util::stream_graph_visitor::{visit_stream_node, visit_stream_node_cont};
use risingwave_connector::source::SplitImpl;
use risingwave_meta_model_v2::SourceId;
use risingwave_pb::ddl_service::TableJobType;
use risingwave_pb::meta::subscribe_response::{Info, Operation};
use risingwave_pb::meta::table_fragments::actor_status::ActorState;
use risingwave_pb::meta::table_fragments::{ActorStatus, Fragment, State};
use risingwave_pb::meta::FragmentParallelUnitMapping;
use risingwave_pb::stream_plan::stream_node::NodeBody;
use risingwave_pb::stream_plan::update_mutation::MergeUpdate;
use risingwave_pb::stream_plan::{
    DispatchStrategy, Dispatcher, DispatcherType, FragmentTypeFlag, StreamActor, StreamNode,
};
use tokio::sync::{RwLock, RwLockReadGuard};

use crate::barrier::Reschedule;
use crate::manager::cluster::WorkerId;
use crate::manager::{commit_meta, commit_meta_with_trx, LocalNotification, MetaSrvEnv};
use crate::model::{
    ActorId, BTreeMapTransaction, FragmentId, MetadataModel, MigrationPlan, TableFragments,
    TableParallelism, ValTransaction,
};
use crate::storage::Transaction;
use crate::stream::{SplitAssignment, TableRevision};
use crate::{MetaError, MetaResult};

pub struct FragmentManagerCore {
    table_fragments: BTreeMap<TableId, TableFragments>,
    table_revision: TableRevision,
}

impl FragmentManagerCore {
    /// List all fragment vnode mapping info that not in `State::Initial`.
    pub fn all_running_fragment_mappings(
        &self,
    ) -> impl Iterator<Item = FragmentParallelUnitMapping> + '_ {
        self.table_fragments
            .values()
            .filter(|tf| tf.state() != State::Initial)
            .flat_map(|table_fragments| {
                table_fragments.fragments.values().map(|fragment| {
                    let parallel_unit_mapping = fragment.vnode_mapping.clone().unwrap();
                    FragmentParallelUnitMapping {
                        fragment_id: fragment.fragment_id,
                        mapping: Some(parallel_unit_mapping),
                    }
                })
            })
    }

    fn running_fragment_parallelisms(
        &self,
        id_filter: Option<HashSet<FragmentId>>,
    ) -> HashMap<FragmentId, usize> {
        self.table_fragments
            .values()
            .filter(|tf| tf.state() != State::Initial)
            .flat_map(|table_fragments| {
                table_fragments.fragments.values().filter_map(|fragment| {
                    if let Some(id_filter) = id_filter.as_ref()
                        && !id_filter.contains(&fragment.fragment_id)
                    {
                        return None;
                    }
                    let parallelism = match fragment.vnode_mapping.as_ref() {
                        None => {
                            tracing::warn!(
                                "vnode mapping for fragment {} not found",
                                fragment.fragment_id
                            );
                            1
                        }
                        Some(m) => ParallelUnitMapping::from_protobuf(m).iter_unique().count(),
                    };
                    Some((fragment.fragment_id, parallelism))
                })
            })
            .collect()
    }

    pub fn table_fragments(&self) -> &BTreeMap<TableId, TableFragments> {
        &self.table_fragments
    }
}

/// `FragmentManager` stores definition and status of fragment as well as the actors inside.
pub struct FragmentManager {
    env: MetaSrvEnv,

    core: RwLock<FragmentManagerCore>,
}

pub struct ActorInfos {
    /// node_id => actor_ids
    pub actor_maps: HashMap<WorkerId, Vec<ActorId>>,

    /// all reachable barrier inject actors
    pub barrier_inject_actor_maps: HashMap<WorkerId, Vec<ActorId>>,
}

pub type FragmentManagerRef = Arc<FragmentManager>;

impl FragmentManager {
    pub async fn new(env: MetaSrvEnv) -> MetaResult<Self> {
        let table_fragments = TableFragments::list(env.meta_store()).await?;

        // `expr_context` of `StreamActor` is introduced in 1.6.0.
        // To ensure compatibility, we fill it for table fragments that were created with older versions.
        let table_fragments = table_fragments
            .into_iter()
            .map(|tf| (tf.table_id(), tf.fill_expr_context()))
            .collect();

        let table_revision = TableRevision::get(env.meta_store()).await?;

        Ok(Self {
            env,
            core: RwLock::new(FragmentManagerCore {
                table_fragments,
                table_revision,
            }),
        })
    }

    pub async fn get_fragment_read_guard(&self) -> RwLockReadGuard<'_, FragmentManagerCore> {
        self.core.read().await
    }

    pub async fn list_dirty_table_fragments(
        &self,
        check_dirty: impl Fn(&TableFragments) -> bool,
    ) -> Vec<TableFragments> {
        self.core
            .read()
            .await
            .table_fragments
            .values()
            .filter(|tf| check_dirty(tf))
            .cloned()
            .collect_vec()
    }

    // FIXME: `list_table_fragments` would be too heavy for large cluster.
    pub async fn list_table_fragments(&self) -> Vec<TableFragments> {
        let map = &self.core.read().await.table_fragments;
        map.values().cloned().collect()
    }

    pub fn get_mv_id_to_internal_table_ids_mapping(&self) -> Option<Vec<(u32, Vec<u32>)>> {
        match self.core.try_read() {
            Ok(core) => Some(
                core.table_fragments
                    .values()
                    .map(|tf| (tf.table_id().table_id(), tf.all_table_ids().collect_vec()))
                    .collect_vec(),
            ),
            Err(_) => None,
        }
    }

    pub async fn get_revision(&self) -> TableRevision {
        self.core.read().await.table_revision
    }

    pub async fn has_any_table_fragments(&self) -> bool {
        !self.core.read().await.table_fragments.is_empty()
    }

    async fn notify_fragment_mapping(&self, table_fragment: &TableFragments, operation: Operation) {
        // Notify all fragment mapping to frontend nodes
        for fragment in table_fragment.fragments.values() {
            let mapping = fragment
                .vnode_mapping
                .clone()
                .expect("no data distribution found");
            let fragment_mapping = FragmentParallelUnitMapping {
                fragment_id: fragment.fragment_id,
                mapping: Some(mapping),
            };

            self.env
                .notification_manager()
                .notify_frontend(operation, Info::ParallelUnitMapping(fragment_mapping))
                .await;
        }

        // Update serving vnode mappings.
        let fragment_ids = table_fragment.fragment_ids().collect();
        match operation {
            Operation::Add | Operation::Update => {
                self.env
                    .notification_manager()
                    .notify_local_subscribers(LocalNotification::FragmentMappingsUpsert(
                        fragment_ids,
                    ))
                    .await;
            }
            Operation::Delete => {
                self.env
                    .notification_manager()
                    .notify_local_subscribers(LocalNotification::FragmentMappingsDelete(
                        fragment_ids,
                    ))
                    .await;
            }
            _ => {
                tracing::warn!("unexpected fragment mapping op");
            }
        }
    }

    pub async fn select_table_fragments_by_table_id(
        &self,
        table_id: &TableId,
    ) -> MetaResult<TableFragments> {
        let map = &self.core.read().await.table_fragments;
        if let Some(table_fragment) = map.get(table_id) {
            Ok(table_fragment.clone())
        } else {
            Err(MetaError::fragment_not_found(table_id.table_id))
        }
    }

    pub async fn select_table_fragments_by_ids(
        &self,
        table_ids: &[TableId],
    ) -> MetaResult<Vec<TableFragments>> {
        let map = &self.core.read().await.table_fragments;
        let mut table_fragments = Vec::with_capacity(table_ids.len());
        for table_id in table_ids {
            table_fragments.push(if let Some(table_fragment) = map.get(table_id) {
                table_fragment.clone()
            } else {
                return Err(MetaError::fragment_not_found(table_id.table_id));
            });
        }
        Ok(table_fragments)
    }

    pub async fn get_table_id_table_fragment_map(
        &self,
        table_ids: &[TableId],
    ) -> MetaResult<HashMap<TableId, TableFragments>> {
        let map = &self.core.read().await.table_fragments;
        let mut id_to_fragment = HashMap::new();
        for table_id in table_ids {
            let table_fragment = if let Some(table_fragment) = map.get(table_id) {
                table_fragment.clone()
            } else {
                return Err(MetaError::fragment_not_found(table_id.table_id));
            };
            id_to_fragment.insert(*table_id, table_fragment);
        }
        Ok(id_to_fragment)
    }

    /// Start create a new `TableFragments` and insert it into meta store, currently the actors'
    /// state is `ActorState::Inactive` and the table fragments' state is `State::Initial`.
    pub async fn start_create_table_fragments(
        &self,
        table_fragment: TableFragments,
    ) -> MetaResult<()> {
        let mut guard = self.core.write().await;
        let current_revision = guard.table_revision;
        let map = &mut guard.table_fragments;
        let table_id = table_fragment.table_id();
        if map.contains_key(&table_id) {
            bail!("table_fragment already exist: id={}", table_id);
        }

        let mut table_fragments = BTreeMapTransaction::new(map);
        table_fragments.insert(table_id, table_fragment);
        let mut trx = Transaction::default();

        let next_revision = current_revision.next();
        next_revision.store(&mut trx);
        commit_meta_with_trx!(self, trx, table_fragments)?;
        guard.table_revision = next_revision;
        Ok(())
    }

    /// Called after the barrier collection of `CreateStreamingJob` command, which updates the
    /// streaming job's state from `State::Initial` to `State::Creating`, updates the
    /// actors' state to `ActorState::Running`, besides also updates all dependent tables'
    /// downstream actors info.
    ///
    /// Note that the table fragments' state will be kept `Creating`, which is only updated when the
    /// streaming job is completely created.
    pub async fn post_create_table_fragments(
        &self,
        table_id: &TableId,
        dependent_table_actors: Vec<(TableId, HashMap<ActorId, Vec<Dispatcher>>)>,
        split_assignment: SplitAssignment,
    ) -> MetaResult<()> {
        let map = &mut self.core.write().await.table_fragments;

        let mut table_fragments = BTreeMapTransaction::new(map);
        let mut table_fragment = table_fragments
            .get_mut(*table_id)
            .with_context(|| format!("table_fragment not exist: id={}", table_id))?;

        assert_eq!(table_fragment.state(), State::Initial);
        table_fragment.set_state(State::Creating);
        table_fragment.update_actors_state(ActorState::Running);
        table_fragment.set_actor_splits_by_split_assignment(split_assignment);
        let table_fragment = table_fragment.clone();

        for (dependent_table_id, mut new_dispatchers) in dependent_table_actors {
            let mut dependent_table =
                table_fragments
                    .get_mut(dependent_table_id)
                    .with_context(|| {
                        format!(
                            "dependent table_fragment not exist: id={}",
                            dependent_table_id
                        )
                    })?;
            for fragment in dependent_table.fragments.values_mut() {
                for actor in &mut fragment.actors {
                    // Extend new dispatchers to table fragments.
                    if let Some(new_dispatchers) = new_dispatchers.remove(&actor.actor_id) {
                        actor.dispatcher.extend(new_dispatchers);
                    }
                }
            }
        }
        commit_meta!(self, table_fragments)?;
        self.notify_fragment_mapping(&table_fragment, Operation::Add)
            .await;

        Ok(())
    }

    /// Called after the barrier collection of `ReplaceTable` command, which replaces the fragments
    /// of this table, and updates the downstream Merge to have the new upstream fragments.
    pub async fn post_replace_table(
        &self,
        old_table_fragments: &TableFragments,
        new_table_fragments: &TableFragments,
        merge_updates: &[MergeUpdate],
        dispatchers: &HashMap<ActorId, Vec<Dispatcher>>,
        split_assignment: SplitAssignment,
    ) -> MetaResult<()> {
        let table_id = old_table_fragments.table_id();
        let dummy_table_id = new_table_fragments.table_id();

        let mut guard = self.core.write().await;
        let current_revision = guard.table_revision;
        let map = &mut guard.table_fragments;

        let mut table_fragments = BTreeMapTransaction::new(map);

        // FIXME: we use a dummy table ID for new table fragments, so we can drop the old fragments
        // with the real table ID, then replace the dummy table ID with the real table ID. This is a
        // workaround for not having the version info in the fragment manager.
        #[allow(unused_variables)]
        let old_table_fragment = table_fragments
            .remove(table_id)
            .with_context(|| format!("table_fragment not exist: id={}", table_id))?;
        let mut table_fragment = table_fragments
            .remove(dummy_table_id)
            .with_context(|| format!("table_fragment not exist: id={}", dummy_table_id))?;

        assert_eq!(table_fragment.state(), State::Initial);
        table_fragment.set_table_id(table_id);

        // Directly set to `Created` and `Running` state.
        table_fragment.set_state(State::Created);
        table_fragment.update_actors_state(ActorState::Running);
        table_fragment.set_actor_splits_by_split_assignment(split_assignment);

        table_fragments.insert(table_id, table_fragment.clone());

        // Fragment replace map.
        let fragment_replace_map: HashMap<_, _> = merge_updates
            .iter()
            .map(|update| {
                (
                    update.upstream_fragment_id,
                    update.new_upstream_fragment_id.unwrap(),
                )
            })
            .collect();

        // Update downstream `Merge`s.
        let mut merge_updates: HashMap<_, _> = merge_updates
            .iter()
            .map(|update| (update.actor_id, update))
            .collect();

        let to_update_merge_table_ids = table_fragments
            .tree_ref()
            .iter()
            .filter(|(_, v)| {
                v.actor_ids()
                    .iter()
                    .any(|&actor_id| merge_updates.contains_key(&actor_id))
            })
            .map(|(k, _)| *k)
            .collect::<Vec<_>>();

        for table_id in to_update_merge_table_ids {
            let mut table_fragment = table_fragments
                .get_mut(table_id)
                .with_context(|| format!("table_fragment not exist: id={}", table_id))?;

            for fragment in table_fragment.fragments.values_mut() {
                for actor in &mut fragment.actors {
                    if let Some(merge_update) = merge_updates.remove(&actor.actor_id) {
                        assert!(merge_update.removed_upstream_actor_id.is_empty());
                        assert!(merge_update.new_upstream_fragment_id.is_some());

                        let stream_node = actor.nodes.as_mut().unwrap();
                        let mut upstream_actor_ids = HashSet::new();
                        visit_stream_node(stream_node, |body| {
                            if let NodeBody::Merge(m) = body {
                                if m.upstream_fragment_id == merge_update.upstream_fragment_id {
                                    m.upstream_fragment_id =
                                        merge_update.new_upstream_fragment_id.unwrap();
                                    m.upstream_actor_id =
                                        merge_update.added_upstream_actor_id.clone();
                                }
                                upstream_actor_ids.extend(m.upstream_actor_id.clone());
                            }
                        });
                        actor.upstream_actor_id = upstream_actor_ids.into_iter().collect();
                    }
                }
                for upstream_fragment_id in &mut fragment.upstream_fragment_ids {
                    if let Some(new_upstream_fragment_id) =
                        fragment_replace_map.get(upstream_fragment_id)
                    {
                        *upstream_fragment_id = *new_upstream_fragment_id;
                    }
                }
            }
        }

        assert!(merge_updates.is_empty());

        let dropped_actor_ids = old_table_fragments
            .actor_ids()
            .into_iter()
            .collect::<HashSet<_>>();

        let mut dispatchers = dispatchers.to_owned();

        let to_update_dispatcher_table_ids = table_fragments
            .tree_ref()
            .iter()
            .filter(|(_, v)| {
                v.actor_ids()
                    .iter()
                    .any(|&actor_id| dispatchers.contains_key(&actor_id))
            })
            .map(|(k, _)| *k)
            .collect::<Vec<_>>();

        for table_id in to_update_dispatcher_table_ids {
            let mut table_fragment = table_fragments
                .get_mut(table_id)
                .with_context(|| format!("table_fragment not exist: id={}", table_id))?;

            for actor in table_fragment
                .fragments
                .values_mut()
                .flat_map(|f| &mut f.actors)
            {
                for dispatcher in &mut actor.dispatcher {
                    dispatcher
                        .downstream_actor_id
                        .retain(|actor_id| !dropped_actor_ids.contains(actor_id))
                }
                actor
                    .dispatcher
                    .retain(|d| !d.downstream_actor_id.is_empty());

                if let Some(new_dispatchers) = dispatchers.remove(&actor.actor_id) {
                    actor.dispatcher.extend(new_dispatchers);
                }
            }
        }

        assert!(dispatchers.is_empty());

        // Commit changes and notify about the changes.
        let mut trx = Transaction::default();

        // save next revision
        let next_revision = current_revision.next();
        next_revision.store(&mut trx);

        // commit
        commit_meta_with_trx!(self, trx, table_fragments)?;

        // update revision in memory
        guard.table_revision = next_revision;

        // FIXME: Do not notify frontend currently, because frontend nodes might refer to old table
        // catalog and need to access the old fragment. Let frontend nodes delete the old fragment
        // when they receive table catalog change. self.notify_fragment_mapping(&
        // old_table_fragment, Operation::Delete)     .await;
        self.notify_fragment_mapping(&table_fragment, Operation::Add)
            .await;

        Ok(())
    }

    /// Called after the finish of `CreateStreamingJob` command, i.e., streaming job is
    /// completely created, which updates the state from `Creating` to `Created`.
    pub async fn mark_table_fragments_created(&self, table_id: TableId) -> MetaResult<()> {
        let map = &mut self.core.write().await.table_fragments;

        let mut table_fragments = BTreeMapTransaction::new(map);
        let mut table_fragment = table_fragments
            .get_mut(table_id)
            .with_context(|| format!("table_fragment not exist: id={}", table_id))?;

        assert_eq!(table_fragment.state(), State::Creating);
        table_fragment.set_state(State::Created);
        commit_meta!(self, table_fragments)
    }

    /// Drop table fragments info and remove downstream actor infos in fragments from its dependent
    /// tables.
    /// If table fragments already deleted, this should just be noop,
    /// the delete function (`table_fragments.remove`) will not return an error.
    pub async fn drop_table_fragments_vec(&self, table_ids: &HashSet<TableId>) -> MetaResult<()> {
        let mut guard = self.core.write().await;
        let current_revision = guard.table_revision;

        let map = &mut guard.table_fragments;
        let to_delete_table_fragments = table_ids
            .iter()
            .filter_map(|table_id| map.get(table_id).cloned())
            .collect_vec();

        let mut dirty_sink_into_table_upstream_fragment_id = HashSet::new();
        let mut table_fragments = BTreeMapTransaction::new(map);
        for table_fragment in &to_delete_table_fragments {
            table_fragments.remove(table_fragment.table_id());
            let backfill_actor_ids = table_fragment.backfill_actor_ids();
            let dependent_table_ids = table_fragment.dependent_table_ids();
            for (dependent_table_id, _) in dependent_table_ids {
                if table_ids.contains(&dependent_table_id) {
                    continue;
                }
                let mut dependent_table =
                    if let Some(dependent_table) = table_fragments.get_mut(dependent_table_id) {
                        dependent_table
                    } else {
                        tracing::error!(
                            "dependent table_fragment not exist: id={}",
                            dependent_table_id
                        );
                        continue;
                    };

                dependent_table
                    .fragments
                    .values_mut()
                    .filter(|f| (f.get_fragment_type_mask() & FragmentTypeFlag::Mview as u32) != 0)
                    .flat_map(|f| &mut f.actors)
                    .for_each(|a| {
                        a.dispatcher.retain_mut(|d| {
                            d.downstream_actor_id
                                .retain(|x| !backfill_actor_ids.contains(x));
                            !d.downstream_actor_id.is_empty()
                        })
                    });
            }

            if let Some(sink_fragment) = table_fragment.sink_fragment() {
                let dispatchers = sink_fragment
                    .get_actors()
                    .iter()
                    .map(|actor| actor.get_dispatcher())
                    .collect_vec();

                if !dispatchers.is_empty() {
                    dirty_sink_into_table_upstream_fragment_id.insert(sink_fragment.fragment_id);
                }
            }
        }

        if !dirty_sink_into_table_upstream_fragment_id.is_empty() {
            let to_delete_table_ids: HashSet<_> = to_delete_table_fragments
                .iter()
                .map(|table| table.table_id())
                .collect();

            Self::clean_dirty_table_sink_downstreams(
                dirty_sink_into_table_upstream_fragment_id,
                to_delete_table_ids,
                &mut table_fragments,
            )?;
        }

        if table_ids.is_empty() {
            commit_meta!(self, table_fragments)?;
        } else {
            let mut trx = Transaction::default();
            let next_revision = current_revision.next();
            next_revision.store(&mut trx);
            commit_meta_with_trx!(self, trx, table_fragments)?;
            guard.table_revision = next_revision;
        }

        for table_fragments in to_delete_table_fragments {
            if table_fragments.state() != State::Initial {
                self.notify_fragment_mapping(&table_fragments, Operation::Delete)
                    .await;
            }
        }

        Ok(())
    }

    // When dropping sink into a table, there could be an unexpected meta reboot. At this time, the sink’s catalog might have been deleted,
    // but the union branch that attaches the downstream table to the sink fragment may still exist.
    // This could lead to issues. Therefore, we need to find the sink fragment’s downstream, then locate its union node and delete the dirty merge.
    fn clean_dirty_table_sink_downstreams(
        dirty_sink_into_table_upstream_fragment_id: HashSet<u32>,
        to_delete_table_ids: HashSet<TableId>,
        table_fragments: &mut BTreeMapTransaction<'_, TableId, TableFragments>,
    ) -> MetaResult<()> {
        tracing::info!("cleaning dirty downstream merge nodes for table sink");

        let mut dirty_downstream_table_ids = HashMap::new();
        for (table_id, table_fragment) in table_fragments.tree_mut() {
            if to_delete_table_ids.contains(table_id) {
                continue;
            }

            for fragment in table_fragment.fragments.values_mut() {
                if fragment
                    .get_upstream_fragment_ids()
                    .iter()
                    .all(|upstream_fragment_id| {
                        !dirty_sink_into_table_upstream_fragment_id.contains(upstream_fragment_id)
                    })
                {
                    continue;
                }

                for actor in &mut fragment.actors {
                    visit_stream_node_cont(actor.nodes.as_mut().unwrap(), |node| {
                        if let Some(NodeBody::Union(_)) = node.node_body {
                            for input in &mut node.input {
                                if let Some(NodeBody::Merge(merge_node)) = &mut input.node_body
                                    && dirty_sink_into_table_upstream_fragment_id
                                        .contains(&merge_node.upstream_fragment_id)
                                {
                                    dirty_downstream_table_ids
                                        .insert(*table_id, fragment.fragment_id);
                                    return false;
                                }
                            }
                        }
                        true
                    })
                }

                fragment
                    .upstream_fragment_ids
                    .retain(|upstream_fragment_id| {
                        !dirty_sink_into_table_upstream_fragment_id.contains(upstream_fragment_id)
                    });
            }
        }

        for (table_id, fragment_id) in dirty_downstream_table_ids {
            let mut table_fragment = table_fragments
                .get_mut(table_id)
                .with_context(|| format!("table_fragment not exist: id={}", table_id))?;

            let fragment = table_fragment
                .fragments
                .get_mut(&fragment_id)
                .with_context(|| format!("fragment not exist: id={}", fragment_id))?;

            for actor in &mut fragment.actors {
                visit_stream_node_cont(actor.nodes.as_mut().unwrap(), |node| {
                    if let Some(NodeBody::Union(_)) = node.node_body {
                        node.input.retain_mut(|input| {
                            if let Some(NodeBody::Merge(merge_node)) = &mut input.node_body
                                && dirty_sink_into_table_upstream_fragment_id
                                    .contains(&merge_node.upstream_fragment_id)
                            {
                                false
                            } else {
                                true
                            }
                        });
                    }
                    true
                })
            }
        }
        Ok(())
    }

    /// Used in [`crate::barrier::GlobalBarrierManager`], load all running actor that need to be sent or
    /// collected
    pub async fn load_all_actors(&self) -> ActorInfos {
        let mut actor_maps = HashMap::new();
        let mut barrier_inject_actor_maps = HashMap::new();

        let map = &self.core.read().await.table_fragments;
        for fragments in map.values() {
            for (worker_id, actor_states) in fragments.worker_actor_states() {
                for (actor_id, actor_state) in actor_states {
                    if actor_state == ActorState::Running {
                        actor_maps
                            .entry(worker_id)
                            .or_insert_with(Vec::new)
                            .push(actor_id);
                    }
                }
            }

            let barrier_inject_actors = fragments.worker_barrier_inject_actor_states();
            for (worker_id, actor_states) in barrier_inject_actors {
                for (actor_id, actor_state) in actor_states {
                    if actor_state == ActorState::Running {
                        barrier_inject_actor_maps
                            .entry(worker_id)
                            .or_insert_with(Vec::new)
                            .push(actor_id);
                    }
                }
            }
        }

        ActorInfos {
            actor_maps,
            barrier_inject_actor_maps,
        }
    }

    async fn migrate_fragment_actors_inner(
        &self,
        migration_plan: &MigrationPlan,
        table_id: TableId,
    ) -> MetaResult<()> {
        let core = &mut *self.core.write().await;
        let current_revision = &mut core.table_revision;
        let map = &mut core.table_fragments;
        let mut table_trx = BTreeMapTransaction::new(map);
        let mut table_fragment = table_trx
            .get_mut(table_id)
            .with_context(|| format!("table_fragment not exist: id={}", table_id))?;

        for status in table_fragment.actor_status.values_mut() {
            if let Some(pu) = &status.parallel_unit
                && migration_plan.parallel_unit_plan.contains_key(&pu.id)
            {
                status.parallel_unit = Some(migration_plan.parallel_unit_plan[&pu.id].clone());
            }
        }
        table_fragment.update_vnode_mapping(&migration_plan.parallel_unit_plan);
        let table_fragment = table_fragment.clone();
        let next_revision = current_revision.next();

        let mut trx = Transaction::default();
        next_revision.store(&mut trx);
        commit_meta_with_trx!(self, trx, table_trx)?;
        *current_revision = next_revision;

        self.notify_fragment_mapping(&table_fragment, Operation::Update)
            .await;

        Ok(())
    }

    /// Used in [`crate::barrier::GlobalBarrierManager`]
    /// migrate actors and update fragments one by one according to the migration plan.
    pub async fn migrate_fragment_actors(&self, migration_plan: &MigrationPlan) -> MetaResult<()> {
        let to_migrate_table_fragments = self
            .core
            .read()
            .await
            .table_fragments
            .values()
            .filter(|tf| {
                for status in tf.actor_status.values() {
                    if let Some(pu) = &status.parallel_unit
                        && migration_plan.parallel_unit_plan.contains_key(&pu.id)
                    {
                        return true;
                    }
                }
                false
            })
            .map(|tf| tf.table_id())
            .collect_vec();

        for table_id in to_migrate_table_fragments {
            self.migrate_fragment_actors_inner(migration_plan, table_id)
                .await?;
        }

        Ok(())
    }

    pub async fn all_worker_parallel_units(&self) -> HashMap<WorkerId, HashSet<ParallelUnitId>> {
        let mut all_worker_parallel_units = HashMap::new();
        let map = &self.core.read().await.table_fragments;
        for table_fragment in map.values() {
            table_fragment.worker_parallel_units().into_iter().for_each(
                |(worker_id, parallel_units)| {
                    all_worker_parallel_units
                        .entry(worker_id)
                        .or_insert_with(HashSet::new)
                        .extend(parallel_units);
                },
            );
        }

        all_worker_parallel_units
    }

    pub async fn all_node_actors(
        &self,
        include_inactive: bool,
    ) -> HashMap<WorkerId, Vec<StreamActor>> {
        let mut actor_maps = HashMap::new();

        let map = &self.core.read().await.table_fragments;
        for fragments in map.values() {
            for (node_id, actors) in fragments.worker_actors(include_inactive) {
                let node_actors = actor_maps.entry(node_id).or_insert_with(Vec::new);
                node_actors.extend(actors);
            }
        }

        actor_maps
    }

    // edit the `rate_limit` of the `Source` node in given `source_id`'s fragments
    // return the actor_ids to be applied
    pub async fn update_source_rate_limit_by_source_id(
        &self,
        source_id: SourceId,
        rate_limit: Option<u32>,
    ) -> MetaResult<HashMap<FragmentId, Vec<ActorId>>> {
        let map = &mut self.core.write().await.table_fragments;
        let mut table_id_to_apply = HashSet::new();
        for (table_id, table_fragments) in map.iter() {
            for fragment in table_fragments.fragments.values() {
                if (fragment.get_fragment_type_mask() & FragmentTypeFlag::Source as u32) != 0 {
                    table_id_to_apply.insert(*table_id);
                }
            }
        }
        if table_id_to_apply.is_empty() {
            return Err(MetaError::from(anyhow!(
                "source_id {:?} not found in all fragments",
                source_id
            )));
        }

        let mut table_fragments = BTreeMapTransaction::new(map);
        let mut to_apply_fragment = HashMap::new();
        for table_id in table_id_to_apply {
            let mut table_fragment = table_fragments.get_mut(table_id).unwrap();
            for fragment in table_fragment.fragments.values_mut() {
                let mut actor_to_apply = Vec::new();
                for actor in &mut fragment.actors {
                    if let Some(node) = actor.nodes.as_mut() {
                        visit_stream_node(node, |node_body| {
                            if let NodeBody::Source(ref mut node) = node_body {
                                if let Some(ref mut node_inner) = node.source_inner
                                    && node_inner.source_id == source_id as u32
                                {
                                    node_inner.rate_limit = rate_limit;
                                    actor_to_apply.push(actor.actor_id);
                                }
                            }
                        })
                    };
                }
                to_apply_fragment.insert(fragment.fragment_id, actor_to_apply);
            }
        }

        commit_meta!(self, table_fragments)?;
        tracing::info!(
            "update source actor rate limit to: {:?}, actors {:?}",
            rate_limit,
            to_apply_fragment
        );

        Ok(to_apply_fragment)
    }

    // edit the `rate_limit` of the `Chain` node in given `table_id`'s fragments
    // return the actor_ids to be applied
    pub async fn update_mv_rate_limit_by_table_id(
        &self,
        table_id: TableId,
        rate_limit: Option<u32>,
    ) -> MetaResult<HashMap<FragmentId, Vec<ActorId>>> {
        let map = &mut self.core.write().await.table_fragments;

        let mut table_fragments = BTreeMapTransaction::new(map);
        let mut fragment = table_fragments
            .get_mut(table_id)
            .ok_or_else(|| MetaError::fragment_not_found(table_id))?;
        let mut fragment_to_apply = HashMap::new();

        for fragment in fragment.fragments.values_mut() {
            if (fragment.get_fragment_type_mask() & FragmentTypeFlag::StreamScan as u32) != 0 {
                let mut actor_to_apply = Vec::new();
                for actor in &mut fragment.actors {
                    if let Some(node) = actor.nodes.as_mut() {
                        visit_stream_node(node, |node_body| {
                            if let NodeBody::StreamScan(ref mut node) = node_body {
                                node.rate_limit = rate_limit;
                                actor_to_apply.push(actor.actor_id);
                            }
                        })
                    };
                }
                fragment_to_apply.insert(fragment.fragment_id, actor_to_apply);
            }
        }

        commit_meta!(self, table_fragments)?;
        tracing::info!(
            "update mv actor rate limit to: {:?}, actors {:?}",
            rate_limit,
            fragment_to_apply
        );

        Ok(fragment_to_apply)
    }

    pub async fn update_actor_splits_by_split_assignment(
        &self,
        split_assignment: &SplitAssignment,
    ) -> MetaResult<()> {
        let map = &mut self.core.write().await.table_fragments;
        let to_update_table_fragments: HashMap<TableId, HashMap<ActorId, Vec<SplitImpl>>> = map
            .values()
            .filter(|t| t.fragment_ids().any(|f| split_assignment.contains_key(&f)))
            .map(|f| {
                let mut actor_splits = HashMap::new();
                f.fragment_ids().for_each(|fragment_id| {
                    if let Some(splits) = split_assignment.get(&fragment_id).cloned() {
                        actor_splits.extend(splits);
                    }
                });
                (f.table_id(), actor_splits)
            })
            .collect();

        let mut table_fragments = BTreeMapTransaction::new(map);
        for (table_id, actor_splits) in to_update_table_fragments {
            let mut table_fragment = table_fragments.get_mut(table_id).unwrap();
            table_fragment.actor_splits.extend(actor_splits);
        }
        commit_meta!(self, table_fragments)
    }

    /// Get the actor ids of the fragment with `fragment_id` with `Running` status.
    pub async fn get_running_actors_of_fragment(
        &self,
        fragment_id: FragmentId,
    ) -> MetaResult<HashSet<ActorId>> {
        let map = &self.core.read().await.table_fragments;

        for table_fragment in map.values() {
            if let Some(fragment) = table_fragment.fragments.get(&fragment_id) {
                let running_actor_ids = fragment
                    .actors
                    .iter()
                    .map(|a| a.actor_id)
                    .filter(|a| table_fragment.actor_status[a].state == ActorState::Running as i32)
                    .collect();
                return Ok(running_actor_ids);
            }
        }

        bail!("fragment not found: {}", fragment_id)
    }

    /// Add the newly added Actor to the `FragmentManager`
    pub async fn pre_apply_reschedules(
        &self,
        mut created_actors: HashMap<FragmentId, HashMap<ActorId, (StreamActor, ActorStatus)>>,
    ) -> HashMap<FragmentId, HashSet<ActorId>> {
        let map = &mut self.core.write().await.table_fragments;

        let mut applied_reschedules = HashMap::new();

        for table_fragments in map.values_mut() {
            let mut updated_actor_status = HashMap::new();

            for (fragment_id, fragment) in &mut table_fragments.fragments {
                if let Some(fragment_create_actors) = created_actors.remove(fragment_id) {
                    applied_reschedules
                        .entry(*fragment_id)
                        .or_insert_with(HashSet::new)
                        .extend(fragment_create_actors.keys());

                    for (actor_id, (actor, actor_status)) in fragment_create_actors {
                        fragment.actors.push(actor);
                        updated_actor_status.insert(actor_id, actor_status);
                    }
                }
            }

            table_fragments.actor_status.extend(updated_actor_status);
        }

        applied_reschedules
    }

    /// Undo the changes in `pre_apply_reschedules`
    pub async fn cancel_apply_reschedules(
        &self,
        applied_reschedules: HashMap<FragmentId, HashSet<ActorId>>,
    ) {
        let map = &mut self.core.write().await.table_fragments;
        for table_fragments in map.values_mut() {
            for (fragment_id, fragment) in &mut table_fragments.fragments {
                if let Some(fragment_create_actors) = applied_reschedules.get(fragment_id) {
                    table_fragments
                        .actor_status
                        .retain(|actor_id, _| !fragment_create_actors.contains(actor_id));
                    fragment
                        .actors
                        .retain(|actor| !fragment_create_actors.contains(&actor.actor_id));
                }
            }
        }
    }

    /// Apply `Reschedule`s to fragments.
    pub async fn post_apply_reschedules(
        &self,
        mut reschedules: HashMap<FragmentId, Reschedule>,
        table_parallelism_assignment: HashMap<TableId, TableParallelism>,
    ) -> MetaResult<()> {
        let mut guard = self.core.write().await;
        let current_version = guard.table_revision;

        let map = &mut guard.table_fragments;

        fn update_actors(
            actors: &mut Vec<ActorId>,
            to_remove: &HashSet<ActorId>,
            to_create: &[ActorId],
        ) {
            let actor_id_set: HashSet<_> = actors.iter().copied().collect();
            for actor_id in to_create {
                assert!(!actor_id_set.contains(actor_id));
            }
            for actor_id in to_remove {
                assert!(actor_id_set.contains(actor_id));
            }

            actors.retain(|actor_id| !to_remove.contains(actor_id));
            actors.extend_from_slice(to_create);
        }

        fn update_merge_node_upstream(
            stream_node: &mut StreamNode,
            upstream_fragment_id: &FragmentId,
            upstream_actors_to_remove: &HashSet<ActorId>,
            upstream_actors_to_create: &[ActorId],
        ) {
            visit_stream_node(stream_node, |body| {
                if let NodeBody::Merge(s) = body {
                    if s.upstream_fragment_id == *upstream_fragment_id {
                        update_actors(
                            s.upstream_actor_id.as_mut(),
                            upstream_actors_to_remove,
                            upstream_actors_to_create,
                        );
                    }
                }
            });
        }

        let new_created_actors: HashSet<_> = reschedules
            .values()
            .flat_map(|reschedule| reschedule.added_actors.values().flatten().cloned())
            .collect();

        let to_update_table_fragments = map
            .values()
            .filter(|t| t.fragment_ids().any(|f| reschedules.contains_key(&f)))
            .map(|t| t.table_id())
            .collect_vec();

        let fragment_id_to_table_id: HashMap<_, _> = map
            .iter()
            .flat_map(|(table_id, table)| {
                table
                    .fragment_ids()
                    .map(|fragment_id| (fragment_id, *table_id))
            })
            .collect();

        let mut table_fragments = BTreeMapTransaction::new(map);
        let mut fragment_mapping_to_notify = vec![];

        // First step, update fragment itself
        for table_id in to_update_table_fragments {
            // Takes out the reschedules of the fragments in this table.
            let reschedules = reschedules
                .extract_if(|fragment_id, _| {
                    table_fragments
                        .get(&table_id)
                        .unwrap()
                        .fragments
                        .contains_key(fragment_id)
                })
                .collect_vec();

            let mut table_fragment = table_fragments.get_mut(table_id).unwrap();

            for (fragment_id, reschedule) in &reschedules {
                let Reschedule {
                    added_actors,
                    removed_actors,
                    vnode_bitmap_updates,
                    actor_splits,
                    ..
                } = reschedule;

                // Add actors to this fragment: set the state to `Running`.
<<<<<<< HEAD
                for actor_id in added_actors.values().flatten() {
=======
                for actor_id in added_actors {
>>>>>>> dec3b7c4
                    table_fragment
                        .actor_status
                        .get_mut(actor_id)
                        .unwrap()
                        .set_state(ActorState::Running);
                }
                let added_actor_ids = added_actors.values().flatten().cloned().collect_vec();

                // Remove actors from this fragment.
                let removed_actor_ids: HashSet<_> = removed_actors.iter().cloned().collect();

                for actor_id in &removed_actor_ids {
                    table_fragment.actor_status.remove(actor_id);
                    table_fragment.actor_splits.remove(actor_id);
                }

                table_fragment.actor_splits.extend(actor_splits.clone());

                let actor_status = table_fragment.actor_status.clone();
                let fragment = table_fragment.fragments.get_mut(fragment_id).unwrap();

                fragment
                    .actors
                    .retain(|a| !removed_actor_ids.contains(&a.actor_id));

                // update vnode mapping for actors.
                for actor in &mut fragment.actors {
                    if let Some(bitmap) = vnode_bitmap_updates.get(&actor.actor_id) {
                        actor.vnode_bitmap = Some(bitmap.to_protobuf());
                    }
                }

                // update fragment's vnode mapping
                let mut actor_to_parallel_unit = HashMap::with_capacity(fragment.actors.len());
                let mut actor_to_vnode_bitmap = HashMap::with_capacity(fragment.actors.len());
                for actor in &fragment.actors {
                    let actor_status = &actor_status[&actor.actor_id];
                    let parallel_unit_id = actor_status.parallel_unit.as_ref().unwrap().id;
                    actor_to_parallel_unit.insert(actor.actor_id, parallel_unit_id);

                    if let Some(vnode_bitmap) = &actor.vnode_bitmap {
                        let bitmap = Bitmap::from(vnode_bitmap);
                        actor_to_vnode_bitmap.insert(actor.actor_id, bitmap);
                    }
                }

                let vnode_mapping = if actor_to_vnode_bitmap.is_empty() {
                    // If there's no `vnode_bitmap`, then the fragment must be a singleton fragment.
                    // We directly use the single parallel unit to construct the mapping.
                    // TODO: also fill `vnode_bitmap` for the actor of singleton fragment so that we
                    // don't need this branch.
                    let parallel_unit = *actor_to_parallel_unit.values().exactly_one().unwrap();
                    ParallelUnitMapping::new_single(parallel_unit)
                } else {
                    // Generate the parallel unit mapping from the fragment's actor bitmaps.
                    assert_eq!(actor_to_vnode_bitmap.len(), actor_to_parallel_unit.len());
                    ActorMapping::from_bitmaps(&actor_to_vnode_bitmap)
                        .to_parallel_unit(&actor_to_parallel_unit)
                }
                .to_protobuf();

                *fragment.vnode_mapping.as_mut().unwrap() = vnode_mapping.clone();

                // Notify fragment mapping to frontend nodes.
                let fragment_mapping = FragmentParallelUnitMapping {
                    fragment_id: *fragment_id as FragmentId,
                    mapping: Some(vnode_mapping),
                };
                fragment_mapping_to_notify.push(fragment_mapping);
            }

            // Second step, update upstream fragments & downstream fragments
            for (fragment_id, reschedule) in &reschedules {
                let Reschedule {
                    upstream_fragment_dispatcher_ids,
                    upstream_dispatcher_mapping,
                    downstream_fragment_ids,
                    added_actors,
                    removed_actors,
                    ..
                } = reschedule;

                let removed_actor_ids: HashSet<_> = removed_actors.iter().cloned().collect();

                // Update the dispatcher of the upstream fragments.
                for (upstream_fragment_id, dispatcher_id) in upstream_fragment_dispatcher_ids {
                    let upstream_table_id = fragment_id_to_table_id
                        .get(upstream_fragment_id)
                        .expect("upstream fragment must exist");

                    // After introducing arrangement backfill and sink into table, two tables might be connected via operators outside of the NO_SHUFFLE.
                    let mut upstream_table_fragment =
                        table_fragments.get_mut(*upstream_table_id).unwrap();

                    let upstream_fragment = upstream_table_fragment
                        .fragments
                        .get_mut(upstream_fragment_id)
                        .unwrap();

                    for upstream_actor in &mut upstream_fragment.actors {
                        if new_created_actors.contains(&upstream_actor.actor_id) {
                            continue;
                        }

                        for dispatcher in &mut upstream_actor.dispatcher {
                            if dispatcher.dispatcher_id == *dispatcher_id {
                                if let DispatcherType::Hash = dispatcher.r#type() {
                                    dispatcher.hash_mapping = upstream_dispatcher_mapping
                                        .as_ref()
                                        .map(|m| m.to_protobuf());
                                }

                                update_actors(
                                    dispatcher.downstream_actor_id.as_mut(),
                                    &removed_actor_ids,
<<<<<<< HEAD
                                    &added_actor_ids,
=======
                                    added_actors,
>>>>>>> dec3b7c4
                                );
                            }
                        }
                    }
                }

                // Update the merge executor of the downstream fragment.
                for downstream_fragment_id in downstream_fragment_ids {
                    let downstream_table_id = fragment_id_to_table_id
                        .get(downstream_fragment_id)
                        .expect("downstream fragment must exist");

                    let mut downstream_table_fragment =
                        table_fragments.get_mut(*downstream_table_id).unwrap();

                    let downstream_fragment = downstream_table_fragment
                        .fragments
                        .get_mut(downstream_fragment_id)
                        .unwrap();

                    for downstream_actor in &mut downstream_fragment.actors {
                        if new_created_actors.contains(&downstream_actor.actor_id) {
                            continue;
                        }

                        update_actors(
                            downstream_actor.upstream_actor_id.as_mut(),
                            &removed_actor_ids,
<<<<<<< HEAD
                            &added_actor_ids,
=======
                            added_actors,
>>>>>>> dec3b7c4
                        );

                        if let Some(node) = downstream_actor.nodes.as_mut() {
                            update_merge_node_upstream(
                                node,
                                fragment_id,
                                &removed_actor_ids,
<<<<<<< HEAD
                                &added_actor_ids,
=======
                                added_actors,
>>>>>>> dec3b7c4
                            );
                        }
                    }
                }
            }
        }

        for (table_id, parallelism) in table_parallelism_assignment {
            if let Some(mut table) = table_fragments.get_mut(table_id) {
                table.assigned_parallelism = parallelism;
            }
        }

        assert!(reschedules.is_empty(), "all reschedules must be applied");

        // new empty transaction
        let mut trx = Transaction::default();

        // save next revision
        let next_revision = current_version.next();
        next_revision.store(&mut trx);

        // commit
        commit_meta_with_trx!(self, trx, table_fragments)?;

        // update revision in memory
        guard.table_revision = next_revision;

        for mapping in fragment_mapping_to_notify {
            self.env
                .notification_manager()
                .notify_frontend(Operation::Update, Info::ParallelUnitMapping(mapping))
                .await;
        }

        Ok(())
    }

    pub async fn table_node_actors(
        &self,
        table_ids: &HashSet<TableId>,
    ) -> MetaResult<BTreeMap<WorkerId, Vec<ActorId>>> {
        let map = &self.core.read().await.table_fragments;
        let table_fragments_vec = table_ids
            .iter()
            .map(|table_id| {
                map.get(table_id)
                    .ok_or_else(|| anyhow!("table_fragment not exist: id={}", table_id).into())
            })
            .collect::<MetaResult<Vec<_>>>()?;
        Ok(table_fragments_vec
            .iter()
            .map(|table_fragments| table_fragments.worker_actor_ids())
            .reduce(|mut btree_map, next_map| {
                next_map.into_iter().for_each(|(k, v)| {
                    btree_map.entry(k).or_default().extend(v);
                });
                btree_map
            })
            .unwrap())
    }

    pub async fn get_table_actor_ids(
        &self,
        table_ids: &HashSet<TableId>,
    ) -> MetaResult<Vec<ActorId>> {
        let map = &self.core.read().await.table_fragments;
        table_ids
            .iter()
            .map(|table_id| {
                map.get(table_id)
                    .map(|table_fragment| table_fragment.actor_ids())
                    .ok_or_else(|| anyhow!("table_fragment not exist: id={}", table_id).into())
            })
            .flatten_ok()
            .collect::<MetaResult<Vec<_>>>()
    }

    #[cfg(test)]
    pub async fn get_table_mview_actor_ids(&self, table_id: &TableId) -> MetaResult<Vec<ActorId>> {
        let map = &self.core.read().await.table_fragments;
        Ok(map
            .get(table_id)
            .with_context(|| format!("table_fragment not exist: id={}", table_id))?
            .mview_actor_ids())
    }

    /// Get and filter the upstream `Materialize` or `Source` fragments of the specified relations.
    pub async fn get_upstream_root_fragments(
        &self,
        upstream_table_ids: &HashSet<TableId>,
        table_job_type: Option<TableJobType>,
    ) -> MetaResult<HashMap<TableId, Fragment>> {
        let map = &self.core.read().await.table_fragments;
        let mut fragments = HashMap::new();

        for &table_id in upstream_table_ids {
            let table_fragments = map
                .get(&table_id)
                .with_context(|| format!("table_fragment not exist: id={}", table_id))?;
            match table_job_type.as_ref() {
                Some(TableJobType::SharedCdcSource) => {
                    if let Some(fragment) = table_fragments.source_fragment() {
                        fragments.insert(table_id, fragment);
                    }
                }
                // MV on MV, and other kinds of table job
                None | Some(TableJobType::General) | Some(TableJobType::Unspecified) => {
                    if let Some(fragment) = table_fragments.mview_fragment() {
                        fragments.insert(table_id, fragment);
                    }
                }
            }
        }

        Ok(fragments)
    }

    /// Get the downstream `StreamTableScan` fragments of the specified MV.
    pub async fn get_downstream_fragments(
        &self,
        table_id: TableId,
    ) -> MetaResult<Vec<(DispatchStrategy, Fragment)>> {
        let map = &self.core.read().await.table_fragments;

        let table_fragments = map
            .get(&table_id)
            .with_context(|| format!("table_fragment not exist: id={}", table_id))?;

        let mview_fragment = table_fragments.mview_fragment().unwrap();
        let downstream_dispatches: HashMap<_, _> = mview_fragment.actors[0]
            .dispatcher
            .iter()
            .map(|d| {
                let fragment_id = d.dispatcher_id as FragmentId;
                let strategy = DispatchStrategy {
                    r#type: d.r#type,
                    dist_key_indices: d.dist_key_indices.clone(),
                    output_indices: d.output_indices.clone(),
                };
                (fragment_id, strategy)
            })
            .collect();

        // Find the fragments based on the fragment ids.
        let fragments = map
            .values()
            .flat_map(|table_fragments| {
                table_fragments
                    .fragments
                    .values()
                    .filter_map(|fragment| {
                        downstream_dispatches
                            .get(&fragment.fragment_id)
                            .map(|d| (d.clone(), fragment.clone()))
                    })
                    .inspect(|(_, f)| {
                        assert!((f.fragment_type_mask & FragmentTypeFlag::StreamScan as u32) != 0)
                    })
            })
            .collect_vec();

        assert_eq!(downstream_dispatches.len(), fragments.len());

        Ok(fragments)
    }

    /// Get the `Materialize` fragment of the specified table.
    pub async fn get_mview_fragment(&self, table_id: TableId) -> MetaResult<Fragment> {
        let map = &self.core.read().await.table_fragments;

        let table_fragments = map
            .get(&table_id)
            .with_context(|| format!("table_fragment not exist: id={}", table_id))?;
        let mview_fragment = table_fragments
            .mview_fragment()
            .with_context(|| format!("mview fragment not exist: id={}", table_id))?;

        Ok(mview_fragment)
    }

    pub async fn running_fragment_parallelisms(
        &self,
        id_filter: Option<HashSet<FragmentId>>,
    ) -> HashMap<FragmentId, usize> {
        self.core
            .read()
            .await
            .running_fragment_parallelisms(id_filter)
    }
}<|MERGE_RESOLUTION|>--- conflicted
+++ resolved
@@ -1155,18 +1155,13 @@
                 } = reschedule;
 
                 // Add actors to this fragment: set the state to `Running`.
-<<<<<<< HEAD
                 for actor_id in added_actors.values().flatten() {
-=======
-                for actor_id in added_actors {
->>>>>>> dec3b7c4
                     table_fragment
                         .actor_status
                         .get_mut(actor_id)
                         .unwrap()
                         .set_state(ActorState::Running);
                 }
-                let added_actor_ids = added_actors.values().flatten().cloned().collect_vec();
 
                 // Remove actors from this fragment.
                 let removed_actor_ids: HashSet<_> = removed_actors.iter().cloned().collect();
@@ -1243,6 +1238,7 @@
                 } = reschedule;
 
                 let removed_actor_ids: HashSet<_> = removed_actors.iter().cloned().collect();
+                let added_actor_ids = added_actors.values().flatten().cloned().collect_vec();
 
                 // Update the dispatcher of the upstream fragments.
                 for (upstream_fragment_id, dispatcher_id) in upstream_fragment_dispatcher_ids {
@@ -1275,11 +1271,7 @@
                                 update_actors(
                                     dispatcher.downstream_actor_id.as_mut(),
                                     &removed_actor_ids,
-<<<<<<< HEAD
                                     &added_actor_ids,
-=======
-                                    added_actors,
->>>>>>> dec3b7c4
                                 );
                             }
                         }
@@ -1308,23 +1300,15 @@
                         update_actors(
                             downstream_actor.upstream_actor_id.as_mut(),
                             &removed_actor_ids,
-<<<<<<< HEAD
                             &added_actor_ids,
-=======
-                            added_actors,
->>>>>>> dec3b7c4
                         );
 
                         if let Some(node) = downstream_actor.nodes.as_mut() {
                             update_merge_node_upstream(
                                 node,
-                                fragment_id,
+                                &fragment_id,
                                 &removed_actor_ids,
-<<<<<<< HEAD
                                 &added_actor_ids,
-=======
-                                added_actors,
->>>>>>> dec3b7c4
                             );
                         }
                     }
