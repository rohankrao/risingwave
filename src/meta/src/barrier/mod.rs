// Copyright 2023 RisingWave Labs
//
// Licensed under the Apache License, Version 2.0 (the "License");
// you may not use this file except in compliance with the License.
// You may obtain a copy of the License at
//
//     http://www.apache.org/licenses/LICENSE-2.0
//
// Unless required by applicable law or agreed to in writing, software
// distributed under the License is distributed on an "AS IS" BASIS,
// WITHOUT WARRANTIES OR CONDITIONS OF ANY KIND, either express or implied.
// See the License for the specific language governing permissions and
// limitations under the License.

use std::assert_matches::assert_matches;
use std::collections::hash_map::Entry;
use std::collections::{HashMap, HashSet, VecDeque};
use std::mem::take;
use std::ops::Deref;
use std::sync::Arc;
use std::time::Duration;

use fail::fail_point;
use futures::future::join_all;
use itertools::Itertools;
use prometheus::HistogramTimer;
use risingwave_common::bail;
use risingwave_common::catalog::TableId;
use risingwave_common::system_param::PAUSE_ON_NEXT_BOOTSTRAP_KEY;
use risingwave_common::util::tracing::TracingContext;
use risingwave_hummock_sdk::{ExtendedSstableInfo, HummockSstableObjectId};
use risingwave_pb::catalog::table::TableType;
use risingwave_pb::ddl_service::DdlProgress;
use risingwave_pb::meta::subscribe_response::{Info, Operation};
use risingwave_pb::meta::table_fragments::actor_status::ActorState;
use risingwave_pb::meta::PausedReason;
use risingwave_pb::stream_plan::barrier::BarrierKind;
use risingwave_pb::stream_plan::Barrier;
use risingwave_pb::stream_service::{
    BarrierCompleteRequest, BarrierCompleteResponse, InjectBarrierRequest,
};
use risingwave_rpc_client::error::RpcError;
use risingwave_rpc_client::StreamClientPoolRef;
use tokio::sync::mpsc::UnboundedSender;
use tokio::sync::oneshot::{Receiver, Sender};
use tokio::sync::Mutex;
use tokio::task::JoinHandle;
use tracing::Instrument;
use uuid::Uuid;

use self::command::CommandContext;
use self::info::BarrierActorInfo;
use self::notifier::Notifier;
use self::progress::TrackingCommand;
use crate::barrier::notifier::BarrierInfo;
use crate::barrier::progress::{CreateMviewProgressTracker, TrackingJob};
use crate::barrier::BarrierEpochState::{Completed, InFlight};
use crate::hummock::{CommitEpochInfo, HummockManagerRef};
use crate::manager::sink_coordination::SinkCoordinatorManager;
use crate::manager::{
    CatalogManagerRef, ClusterManagerRef, FragmentManagerRef, LocalNotification, MetaSrvEnv,
    WorkerId,
};
use crate::model::{ActorId, BarrierManagerState, TableFragments};
use crate::rpc::metrics::MetaMetrics;
use crate::stream::{ScaleController, ScaleControllerRef, SourceManagerRef};
use crate::{MetaError, MetaResult};

mod command;
mod info;
mod notifier;
mod progress;
mod recovery;
mod schedule;
mod trace;

pub use self::command::{Command, Reschedule};
pub use self::schedule::BarrierScheduler;
pub use self::trace::TracedEpoch;

#[derive(Debug, Default, Clone, PartialEq, Eq)]
pub(crate) struct TableMap<T> {
    inner: HashMap<TableId, T>,
}

impl<T> TableMap<T> {
    pub fn remove(&mut self, table_id: &TableId) -> Option<T> {
        self.inner.remove(table_id)
    }
}

impl<T> From<HashMap<TableId, T>> for TableMap<T> {
    fn from(inner: HashMap<TableId, T>) -> Self {
        Self { inner }
    }
}

impl<T> From<TableMap<T>> for HashMap<TableId, T> {
    fn from(table_map: TableMap<T>) -> Self {
        table_map.inner
    }
}

pub(crate) type TableActorMap = TableMap<HashSet<ActorId>>;
pub(crate) type TableUpstreamMvCountMap = TableMap<HashMap<TableId, usize>>;
pub(crate) type TableDefinitionMap = TableMap<String>;
pub(crate) type TableNotifierMap = TableMap<Notifier>;
pub(crate) type TableFragmentMap = TableMap<TableFragments>;

/// Status of barrier manager.
enum BarrierManagerStatus {
    /// Barrier manager is starting.
    Starting,
    /// Barrier manager is under recovery.
    Recovering,
    /// Barrier manager is running.
    Running,
}

/// Scheduled command with its notifiers.
struct Scheduled {
    command: Command,
    notifiers: Vec<Notifier>,
    send_latency_timer: HistogramTimer,
    span: tracing::Span,
    /// Choose a different barrier(checkpoint == true) according to it
    checkpoint: bool,
}
/// Changes to the actors to be sent or collected after this command is committed.
///
/// Since the checkpoints might be concurrent, the meta store of table fragments is only updated
/// after the command is committed. When resolving the actor info for those commands after this
/// command, this command might be in-flight and the changes are not yet committed, so we need to
/// record these uncommitted changes and assume they will be eventually successful.
///
/// See also [`CheckpointControl::can_actor_send_or_collect`].
#[derive(Debug, Clone)]
pub enum CommandChanges {
    /// These tables will be dropped.
    DropTables(HashSet<TableId>),
    /// This table will be created.
    CreateTable(TableId),
    /// Some actors will be added or removed.
    Actor {
        to_add: HashSet<ActorId>,
        to_remove: HashSet<ActorId>,
    },
    /// No changes.
    None,
}
/// [`crate::barrier::GlobalBarrierManager`] sends barriers to all registered compute nodes and
/// collect them, with monotonic increasing epoch numbers. On compute nodes, `LocalBarrierManager`
/// in `risingwave_stream` crate will serve these requests and dispatch them to source actors.
///
/// Configuration change in our system is achieved by the mutation in the barrier. Thus,
/// [`crate::barrier::GlobalBarrierManager`] provides a set of interfaces like a state machine,
/// accepting [`Command`] that carries info to build `Mutation`. To keep the consistency between
/// barrier manager and meta store, some actions like "drop materialized view" or "create mv on mv"
/// must be done in barrier manager transactional using [`Command`].
pub struct GlobalBarrierManager {
    /// Enable recovery or not when failover.
    enable_recovery: bool,

    status: Mutex<BarrierManagerStatus>,

    /// The queue of scheduled barriers.
    scheduled_barriers: schedule::ScheduledBarriers,

    /// The max barrier nums in flight
    in_flight_barrier_nums: usize,

    cluster_manager: ClusterManagerRef,

    pub catalog_manager: CatalogManagerRef,

    fragment_manager: FragmentManagerRef,

    hummock_manager: HummockManagerRef,

    source_manager: SourceManagerRef,

    scale_controller: ScaleControllerRef,

    sink_manager: SinkCoordinatorManager,

    metrics: Arc<MetaMetrics>,

    pub env: MetaSrvEnv,

    tracker: Mutex<CreateMviewProgressTracker>,
}

/// Controls the concurrent execution of commands.
struct CheckpointControl {
    /// Save the state and message of barrier in order.
    command_ctx_queue: VecDeque<EpochNode>,

    // Below for uncommitted changes for the inflight barriers.
    /// In addition to the actors with status `Running`. The barrier needs to send or collect the
    /// actors of these tables.
    creating_tables: HashSet<TableId>,
    /// The barrier does not send or collect the actors of these tables, even if they are
    /// `Running`.
    dropping_tables: HashSet<TableId>,
    /// In addition to the actors with status `Running`. The barrier needs to send or collect these
    /// actors.
    adding_actors: HashSet<ActorId>,
    /// The barrier does not send or collect these actors, even if they are `Running`.
    removing_actors: HashSet<ActorId>,

    metrics: Arc<MetaMetrics>,

    /// Get notified when we finished Create MV and collect a barrier(checkpoint = true)
    finished_jobs: Vec<TrackingJob>,
}

impl CheckpointControl {
    fn new(metrics: Arc<MetaMetrics>) -> Self {
        Self {
            command_ctx_queue: Default::default(),
            creating_tables: Default::default(),
            dropping_tables: Default::default(),
            adding_actors: Default::default(),
            removing_actors: Default::default(),
            metrics,
            finished_jobs: Default::default(),
        }
    }

    /// Stash a command to finish later.
    fn stash_command_to_finish(&mut self, finished_job: TrackingJob) {
        self.finished_jobs.push(finished_job);
    }

    /// Finish stashed jobs.
    /// If checkpoint, means all jobs can be finished.
    /// If not checkpoint, jobs which do not require checkpoint can be finished.
    ///
    /// Returns whether there are still remaining stashed jobs to finish.
    async fn finish_jobs(&mut self, checkpoint: bool) -> MetaResult<bool> {
        for job in self
            .finished_jobs
            .extract_if(|job| checkpoint || !job.is_checkpoint_required())
        {
            // The command is ready to finish. We can now call `pre_finish`.
            job.pre_finish().await?;
            job.notify_finished();
        }
        Ok(!self.finished_jobs.is_empty())
    }

    fn cancel_command(&mut self, cancelled_job: TrackingJob) {
        if let TrackingJob::New(cancelled_command) = cancelled_job {
            if let Some(index) = self.command_ctx_queue.iter().position(|x| {
                x.command_ctx.prev_epoch.value() == cancelled_command.context.prev_epoch.value()
            }) {
                self.command_ctx_queue.remove(index);
                self.remove_changes(cancelled_command.context.command.changes());
            }
        } else {
            // Recovered jobs do not need to be cancelled since only `RUNNING` actors will get recovered.
        }
    }

    fn cancel_stashed_command(&mut self, id: TableId) {
        self.finished_jobs
            .retain(|x| x.table_to_create() != Some(id));
    }

    /// Before resolving the actors to be sent or collected, we should first record the newly
    /// created table and added actors into checkpoint control, so that `can_actor_send_or_collect`
    /// will return `true`.
    fn pre_resolve(&mut self, command: &Command) {
        match command.changes() {
            CommandChanges::CreateTable(table) => {
                assert!(
                    !self.dropping_tables.contains(&table),
                    "conflict table in concurrent checkpoint"
                );
                assert!(
                    self.creating_tables.insert(table),
                    "duplicated table in concurrent checkpoint"
                );
            }

            CommandChanges::Actor { to_add, .. } => {
                assert!(
                    self.adding_actors.is_disjoint(&to_add),
                    "duplicated actor in concurrent checkpoint"
                );
                self.adding_actors.extend(to_add);
            }

            _ => {}
        }
    }

    /// After resolving the actors to be sent or collected, we should remove the dropped table and
    /// removed actors from checkpoint control, so that `can_actor_send_or_collect` will return
    /// `false`.
    fn post_resolve(&mut self, command: &Command) {
        match command.changes() {
            CommandChanges::DropTables(tables) => {
                assert!(
                    self.dropping_tables.is_disjoint(&tables),
                    "duplicated table in concurrent checkpoint"
                );
                self.dropping_tables.extend(tables);
            }

            CommandChanges::Actor { to_remove, .. } => {
                assert!(
                    self.removing_actors.is_disjoint(&to_remove),
                    "duplicated actor in concurrent checkpoint"
                );
                self.removing_actors.extend(to_remove);
            }

            _ => {}
        }
    }

    /// Barrier can be sent to and collected from an actor if:
    /// 1. The actor is Running and not being dropped or removed in rescheduling.
    /// 2. The actor is Inactive and belongs to a creating MV or adding in rescheduling and not
    /// belongs to a canceling command.
    fn can_actor_send_or_collect(
        &self,
        s: ActorState,
        table_id: TableId,
        actor_id: ActorId,
    ) -> bool {
        let removing =
            self.dropping_tables.contains(&table_id) || self.removing_actors.contains(&actor_id);
        let adding =
            self.creating_tables.contains(&table_id) || self.adding_actors.contains(&actor_id);

        match s {
            ActorState::Inactive => adding && !removing,
            ActorState::Running => !removing,
            ActorState::Unspecified => unreachable!(),
        }
    }

    /// Update the metrics of barrier nums.
    fn update_barrier_nums_metrics(&self) {
        self.metrics.in_flight_barrier_nums.set(
            self.command_ctx_queue
                .iter()
                .filter(|x| matches!(x.state, InFlight))
                .count() as i64,
        );
        self.metrics
            .all_barrier_nums
            .set(self.command_ctx_queue.len() as i64);
    }

    /// Enqueue a barrier command, and init its state to `InFlight`.
    fn enqueue_command(&mut self, command_ctx: Arc<CommandContext>, notifiers: Vec<Notifier>) {
        let timer = self.metrics.barrier_latency.start_timer();

        self.command_ctx_queue.push_back(EpochNode {
            timer: Some(timer),
            wait_commit_timer: None,

            state: InFlight,
            command_ctx,
            notifiers,
        });
    }

    /// Change the state of this `prev_epoch` to `Completed`. Return continuous nodes
    /// with `Completed` starting from first node [`Completed`..`InFlight`) and remove them.
    fn barrier_completed(
        &mut self,
        prev_epoch: u64,
        result: Vec<BarrierCompleteResponse>,
    ) -> Vec<EpochNode> {
        // change state to complete, and wait for nodes with the smaller epoch to commit
        let wait_commit_timer = self.metrics.barrier_wait_commit_latency.start_timer();
        if let Some(node) = self
            .command_ctx_queue
            .iter_mut()
            .find(|x| x.command_ctx.prev_epoch.value().0 == prev_epoch)
        {
            assert!(matches!(node.state, InFlight));
            node.wait_commit_timer = Some(wait_commit_timer);
            node.state = Completed(result);
        };
        // Find all continuous nodes with 'Complete' starting from first node
        let index = self
            .command_ctx_queue
            .iter()
            .position(|x| !matches!(x.state, Completed(_)))
            .unwrap_or(self.command_ctx_queue.len());
        let complete_nodes = self.command_ctx_queue.drain(..index).collect_vec();
        complete_nodes
            .iter()
            .for_each(|node| self.remove_changes(node.command_ctx.command.changes()));
        complete_nodes
    }

    /// Remove all nodes from queue and return them.
    fn barrier_failed(&mut self) -> Vec<EpochNode> {
        let complete_nodes = self.command_ctx_queue.drain(..).collect_vec();
        complete_nodes
            .iter()
            .for_each(|node| self.remove_changes(node.command_ctx.command.changes()));
        complete_nodes
    }

    /// Pause inject barrier until True.
    fn can_inject_barrier(&self, in_flight_barrier_nums: usize) -> bool {
        let in_flight_not_full = self
            .command_ctx_queue
            .iter()
            .filter(|x| matches!(x.state, InFlight))
            .count()
            < in_flight_barrier_nums;

        // Whether some command requires pausing concurrent barrier. If so, it must be the last one.
        let should_pause = self
            .command_ctx_queue
            .back()
            .map(|x| x.command_ctx.command.should_pause_inject_barrier())
            .unwrap_or(false);
        debug_assert_eq!(
            self.command_ctx_queue
                .iter()
                .any(|x| x.command_ctx.command.should_pause_inject_barrier()),
            should_pause
        );

        in_flight_not_full && !should_pause
    }

    /// Check whether the target epoch is managed by `CheckpointControl`.
    pub fn contains_epoch(&self, epoch: u64) -> bool {
        self.command_ctx_queue
            .iter()
            .any(|x| x.command_ctx.prev_epoch.value().0 == epoch)
    }

    /// After some command is committed, the changes will be applied to the meta store so we can
    /// remove the changes from checkpoint control.
    pub fn remove_changes(&mut self, changes: CommandChanges) {
        match changes {
            CommandChanges::CreateTable(table_id) => {
                assert!(self.creating_tables.remove(&table_id));
            }
            CommandChanges::DropTables(table_ids) => {
                assert!(self.dropping_tables.is_superset(&table_ids));
                self.dropping_tables.retain(|a| !table_ids.contains(a));
            }
            CommandChanges::Actor { to_add, to_remove } => {
                assert!(self.adding_actors.is_superset(&to_add));
                assert!(self.removing_actors.is_superset(&to_remove));

                self.adding_actors.retain(|a| !to_add.contains(a));
                self.removing_actors.retain(|a| !to_remove.contains(a));
            }
            CommandChanges::None => {}
        }
    }

    /// We need to make sure there are no changes when doing recovery
    pub fn clear_changes(&mut self) {
        if !self.creating_tables.is_empty() {
            tracing::warn!("there are some changes in creating_tables");
            self.creating_tables.clear();
        }
        if !self.removing_actors.is_empty() {
            tracing::warn!("there are some changes in removing_actors");
            self.removing_actors.clear();
        }
        if !self.adding_actors.is_empty() {
            tracing::warn!("there are some changes in adding_actors");
            self.adding_actors.clear();
        }
        if !self.dropping_tables.is_empty() {
            tracing::warn!("there are some changes in dropping_tables");
            self.dropping_tables.clear();
        }
        self.finished_jobs.clear();
    }
}

/// The state and message of this barrier, a node for concurrent checkpoint.
pub struct EpochNode {
    /// Timer for recording barrier latency, taken after `complete_barriers`.
    timer: Option<HistogramTimer>,
    /// The timer of `barrier_wait_commit_latency`
    wait_commit_timer: Option<HistogramTimer>,

    /// Whether this barrier is in-flight or completed.
    state: BarrierEpochState,
    /// Context of this command to generate barrier and do some post jobs.
    command_ctx: Arc<CommandContext>,
    /// Notifiers of this barrier.
    notifiers: Vec<Notifier>,
}

/// The state of barrier.
enum BarrierEpochState {
    /// This barrier is current in-flight on the stream graph of compute nodes.
    InFlight,

    /// This barrier is completed or failed.
    Completed(Vec<BarrierCompleteResponse>),
}

/// The result of barrier completion.
#[derive(Debug)]
struct BarrierCompletion {
    prev_epoch: u64,
    result: MetaResult<Vec<BarrierCompleteResponse>>,
}

impl GlobalBarrierManager {
    /// Create a new [`crate::barrier::GlobalBarrierManager`].
    #[allow(clippy::too_many_arguments)]
    pub fn new(
        scheduled_barriers: schedule::ScheduledBarriers,
        env: MetaSrvEnv,
        cluster_manager: ClusterManagerRef,
        catalog_manager: CatalogManagerRef,
        fragment_manager: FragmentManagerRef,
        hummock_manager: HummockManagerRef,
        source_manager: SourceManagerRef,
        sink_manager: SinkCoordinatorManager,
        metrics: Arc<MetaMetrics>,
    ) -> Self {
        let enable_recovery = env.opts.enable_recovery;
        let in_flight_barrier_nums = env.opts.in_flight_barrier_nums;

        let tracker = CreateMviewProgressTracker::new();
        let scale_controller = Arc::new(ScaleController::new(
            fragment_manager.clone(),
            cluster_manager.clone(),
            source_manager.clone(),
            env.clone(),
        ));
        Self {
            enable_recovery,
            status: Mutex::new(BarrierManagerStatus::Starting),
            scheduled_barriers,
            in_flight_barrier_nums,
            cluster_manager,
            catalog_manager,
            fragment_manager,
            hummock_manager,
            source_manager,
            scale_controller,
            sink_manager,
            metrics,
            env,
            tracker: Mutex::new(tracker),
        }
    }

    pub fn start(barrier_manager: BarrierManagerRef) -> (JoinHandle<()>, Sender<()>) {
        let (shutdown_tx, shutdown_rx) = tokio::sync::oneshot::channel();
        let join_handle = tokio::spawn(async move {
            barrier_manager.run(shutdown_rx).await;
        });

        (join_handle, shutdown_tx)
    }

    /// Return whether the barrier manager is running.
    pub async fn is_running(&self) -> bool {
        let status = self.status.lock().await;
        matches!(*status, BarrierManagerStatus::Running)
    }

    /// Set barrier manager status.
    async fn set_status(&self, new_status: BarrierManagerStatus) {
        let mut status = self.status.lock().await;
        *status = new_status;
    }

    /// Check whether we should pause on bootstrap from the system parameter and reset it.
    async fn take_pause_on_bootstrap(&self) -> MetaResult<bool> {
        let pm = self.env.system_params_manager();
        let paused = pm.get_params().await.pause_on_next_bootstrap();
        if paused {
            tracing::warn!(
                "The cluster will bootstrap with all data sources paused as specified by the system parameter `{}`. \
                 It will now be reset to `false`. \
                 To resume the data sources, either restart the cluster again or use `risectl meta resume`.",
                PAUSE_ON_NEXT_BOOTSTRAP_KEY
            );
            pm.set_param(PAUSE_ON_NEXT_BOOTSTRAP_KEY, Some("false".to_owned()))
                .await?;
        }
        Ok(paused)
    }

    /// Start an infinite loop to take scheduled barriers and send them.
    async fn run(&self, mut shutdown_rx: Receiver<()>) {
        // Initialize the barrier manager.
        let interval = Duration::from_millis(
            self.env
                .system_params_manager()
                .get_params()
                .await
                .barrier_interval_ms() as u64,
        );
        tracing::info!(
            "Starting barrier manager with: interval={:?}, enable_recovery={}, in_flight_barrier_nums={}",
            interval,
            self.enable_recovery,
            self.in_flight_barrier_nums,
        );

        if !self.enable_recovery && self.fragment_manager.has_any_table_fragments().await {
            panic!(
                "Some streaming jobs already exist in meta, please start with recovery enabled \
                or clean up the metadata using `./risedev clean-data`"
            );
        }

        let mut state = {
            let latest_snapshot = self.hummock_manager.latest_snapshot();
            assert_eq!(
                latest_snapshot.committed_epoch, latest_snapshot.current_epoch,
                "persisted snapshot must be from a checkpoint barrier"
            );
            let prev_epoch = TracedEpoch::new(latest_snapshot.committed_epoch.into());

            // Bootstrap recovery. Here we simply trigger a recovery process to achieve the
            // consistency.
            // Even if there's no actor to recover, we still go through the recovery process to
            // inject the first `Initial` barrier.
            self.set_status(BarrierManagerStatus::Recovering).await;
            let span = tracing::info_span!("bootstrap_recovery", prev_epoch = prev_epoch.value().0);

            let paused = self.take_pause_on_bootstrap().await.unwrap_or(false);
            let paused_reason = paused.then_some(PausedReason::Manual);

            self.recovery(prev_epoch, paused_reason)
                .instrument(span)
                .await
        };

        self.set_status(BarrierManagerStatus::Running).await;

        let mut min_interval = tokio::time::interval(interval);
        min_interval.set_missed_tick_behavior(tokio::time::MissedTickBehavior::Delay);
        let (barrier_complete_tx, mut barrier_complete_rx) = tokio::sync::mpsc::unbounded_channel();
        let mut checkpoint_control = CheckpointControl::new(self.metrics.clone());
        let (local_notification_tx, mut local_notification_rx) =
            tokio::sync::mpsc::unbounded_channel();
        self.env
            .notification_manager()
            .insert_local_sender(local_notification_tx)
            .await;

        // Start the event loop.
        loop {
            tokio::select! {
                biased;

                // Shutdown
                _ = &mut shutdown_rx => {
                    tracing::info!("Barrier manager is stopped");
                    break;
                }
                // Checkpoint frequency changes.
                notification = local_notification_rx.recv() => {
                    let notification = notification.unwrap();
                    // Handle barrier interval and checkpoint frequency changes
                    if let LocalNotification::SystemParamsChange(p) = &notification {
                        let new_interval = Duration::from_millis(p.barrier_interval_ms() as u64);
                        if new_interval != min_interval.period() {
                            min_interval = tokio::time::interval(new_interval);
                            min_interval.set_missed_tick_behavior(tokio::time::MissedTickBehavior::Delay);
                        }
                        self.scheduled_barriers
                            .set_checkpoint_frequency(p.checkpoint_frequency() as usize)
                    }
                }
                // Barrier completes.
                completion = barrier_complete_rx.recv() => {
                    self.handle_barrier_complete(
                        completion.unwrap(),
                        &mut state,
                        &mut checkpoint_control,
                    )
                    .await;
                }

                // There's barrier scheduled.
                _ = self.scheduled_barriers.wait_one(), if checkpoint_control.can_inject_barrier(self.in_flight_barrier_nums) => {
                    min_interval.reset(); // Reset the interval as we have a new barrier.
                    self.handle_new_barrier(&barrier_complete_tx, &mut state, &mut checkpoint_control).await;
                }
                // Minimum interval reached.
                _ = min_interval.tick(), if checkpoint_control.can_inject_barrier(self.in_flight_barrier_nums) => {
                    self.handle_new_barrier(&barrier_complete_tx, &mut state, &mut checkpoint_control).await;
                }
            }
            checkpoint_control.update_barrier_nums_metrics();
        }
    }

    /// Handle the new barrier from the scheduled queue and inject it.
    async fn handle_new_barrier(
        &self,
        barrier_complete_tx: &UnboundedSender<BarrierCompletion>,
        state: &mut BarrierManagerState,
        checkpoint_control: &mut CheckpointControl,
    ) {
        assert!(checkpoint_control.can_inject_barrier(self.in_flight_barrier_nums));

        let Scheduled {
            command,
            mut notifiers,
            send_latency_timer,
            checkpoint,
            span,
        } = self.scheduled_barriers.pop_or_default().await;
        let info = self.resolve_actor_info(checkpoint_control, &command).await;

        let (prev_epoch, curr_epoch) = state.next_epoch_pair();
        let kind = if checkpoint {
            BarrierKind::Checkpoint
        } else {
            BarrierKind::Barrier
        };

        // Tracing related stuff
        tracing::info!(target: "rw_tracing", parent: prev_epoch.span(), epoch = curr_epoch.value().0, "new barrier enqueued");
        span.record("epoch", curr_epoch.value().0);

        let command_ctx = Arc::new(CommandContext::new(
            self.fragment_manager.clone(),
            self.catalog_manager.clone(),
            self.hummock_manager.clone(),
            self.env.stream_client_pool_ref(),
            info,
            prev_epoch.clone(),
            curr_epoch.clone(),
            state.paused_reason(),
            command,
            kind,
            self.source_manager.clone(),
            self.scale_controller.clone(),
            span.clone(),
        ));

        send_latency_timer.observe_duration();

        self.inject_barrier(command_ctx.clone(), barrier_complete_tx)
            .instrument(span)
            .await;

        // Notify about the injection.
        let prev_paused_reason = state.paused_reason();
        let curr_paused_reason = command_ctx.next_paused_reason();

        let info = BarrierInfo {
            prev_epoch: prev_epoch.value(),
            curr_epoch: curr_epoch.value(),
            prev_paused_reason,
            curr_paused_reason,
        };
        notifiers.iter_mut().for_each(|n| n.notify_injected(info));

        // Update the paused state after the barrier is injected.
        state.set_paused_reason(curr_paused_reason);
        // Record the in-flight barrier.
        checkpoint_control.enqueue_command(command_ctx.clone(), notifiers);
    }

    /// Inject a barrier to all CNs and spawn a task to collect it
    async fn inject_barrier(
        &self,
        command_context: Arc<CommandContext>,
        barrier_complete_tx: &UnboundedSender<BarrierCompletion>,
    ) {
        let prev_epoch = command_context.prev_epoch.value().0;
        let result = self.inject_barrier_inner(command_context.clone()).await;
        match result {
            Ok(node_need_collect) => {
                // todo: the collect handler should be abort when recovery.
                tokio::spawn(Self::collect_barrier(
                    node_need_collect,
                    self.env.stream_client_pool_ref(),
                    command_context,
                    barrier_complete_tx.clone(),
                ));
            }
            Err(e) => {
                let _ = barrier_complete_tx.send(BarrierCompletion {
                    prev_epoch,
                    result: Err(e),
                });
            }
        }
    }

    /// Send inject-barrier-rpc to stream service and wait for its response before returns.
    async fn inject_barrier_inner(
        &self,
        command_context: Arc<CommandContext>,
    ) -> MetaResult<HashMap<WorkerId, bool>> {
        fail_point!("inject_barrier_err", |_| bail!("inject_barrier_err"));
        let mutation = command_context.to_mutation().await?;
        let info = command_context.info.clone();
        let mut node_need_collect = HashMap::new();
        let inject_futures = info.node_map.iter().filter_map(|(node_id, node)| {
            let actor_ids_to_send = info.actor_ids_to_send(node_id).collect_vec();
            let actor_ids_to_collect = info.actor_ids_to_collect(node_id).collect_vec();
            if actor_ids_to_collect.is_empty() {
                // No need to send or collect barrier for this node.
                assert!(actor_ids_to_send.is_empty());
                node_need_collect.insert(*node_id, false);
                None
            } else {
                node_need_collect.insert(*node_id, true);
                let mutation = mutation.clone();
                let request_id = Uuid::new_v4().to_string();
                let barrier = Barrier {
                    epoch: Some(risingwave_pb::data::Epoch {
                        curr: command_context.curr_epoch.value().0,
                        prev: command_context.prev_epoch.value().0,
                    }),
                    mutation,
                    tracing_context: TracingContext::from_span(command_context.curr_epoch.span())
                        .to_protobuf(),
                    kind: command_context.kind as i32,
                    passed_actors: vec![],
                };
                async move {
                    let client = self
                        .env
                        .stream_client_pool()
                        .get(node)
                        .await
                        .map_err(|e| (*node_id, e))?;

                    let request = InjectBarrierRequest {
                        request_id,
                        barrier: Some(barrier),
                        actor_ids_to_send,
                        actor_ids_to_collect,
                    };
                    tracing::debug!(
                        target: "events::meta::barrier::inject_barrier",
                        ?request, "inject barrier request"
                    );

                    // This RPC returns only if this worker node has injected this barrier.
                    client
                        .inject_barrier(request)
                        .await
                        .map_err(|e| (*node_id, e))
                }
                .into()
            }
        });
        // join_all rather than try_join_all, in order to gather errors from all compute nodes.
        let inject_results = join_all(inject_futures).await;
        let mut errors = inject_results
            .into_iter()
            .filter_map(|r| match r {
                Ok(_) => None,
                Err(e) => Some(e),
            })
            .peekable();
        if errors.peek().is_some() {
            return Err(merge_compute_node_rpc_error(
                "inject barrier failure",
                errors,
            ));
        }
        Ok(node_need_collect)
    }

    /// Send barrier-complete-rpc and wait for responses from all CNs
    async fn collect_barrier(
        node_need_collect: HashMap<WorkerId, bool>,
        client_pool_ref: StreamClientPoolRef,
        command_context: Arc<CommandContext>,
        barrier_complete_tx: UnboundedSender<BarrierCompletion>,
    ) {
        let prev_epoch = command_context.prev_epoch.value().0;
        let tracing_context =
            TracingContext::from_span(command_context.prev_epoch.span()).to_protobuf();

        let info = command_context.info.clone();
        let client_pool = client_pool_ref.deref();
        let collect_futures = info.node_map.iter().filter_map(|(node_id, node)| {
            if !*node_need_collect.get(node_id).unwrap() {
                // No need to send or collect barrier for this node.
                None
            } else {
                let request_id = Uuid::new_v4().to_string();
                let tracing_context = tracing_context.clone();
                async move {
                    let client = client_pool.get(node).await.map_err(|e| (*node_id, e))?;
                    let request = BarrierCompleteRequest {
                        request_id,
                        prev_epoch,
                        tracing_context,
                    };
                    tracing::debug!(
                        target: "events::meta::barrier::barrier_complete",
                        ?request, "barrier complete"
                    );

                    // This RPC returns only if this worker node has collected this barrier.
                    client
                        .barrier_complete(request)
                        .await
                        .map_err(|e| (*node_id, e))
                }
                .into()
            }
        });

        // join_all rather than try_join_all, in order to gather errors from all compute nodes.
        let collect_result = join_all(collect_futures).await;
        let result = if collect_result.iter().all(|r| r.is_ok()) {
            Ok(collect_result.into_iter().map(|r| r.unwrap()).collect_vec())
        } else {
            let errors = collect_result.into_iter().filter_map(|r| match r {
                Ok(_) => None,
                Err(e) => Some(e),
            });
            Err(merge_compute_node_rpc_error(
                "collect barrier failure",
                errors,
            ))
        };
        let _ = barrier_complete_tx
            .send(BarrierCompletion { prev_epoch, result })
            .inspect_err(|err| tracing::warn!("failed to complete barrier: {err}"));
    }

    /// Changes the state to `Complete`, and try to commit all epoch that state is `Complete` in
    /// order. If commit is err, all nodes will be handled.
    async fn handle_barrier_complete(
        &self,
        completion: BarrierCompletion,
        state: &mut BarrierManagerState,
        checkpoint_control: &mut CheckpointControl,
    ) {
        let BarrierCompletion { prev_epoch, result } = completion;

        // Received barrier complete responses with an epoch that is not managed by checkpoint
        // control, which means a recovery has been triggered. We should ignore it because
        // trying to complete and commit the epoch is not necessary and could cause
        // meaningless recovery again.
        if !checkpoint_control.contains_epoch(prev_epoch) {
            tracing::warn!(
                "received barrier complete response for an unknown epoch: {}",
                prev_epoch
            );
            return;
        }

        if let Err(err) = result {
            // FIXME: If it is a connector source error occurred in the init barrier, we should pass
            // back to frontend
            fail_point!("inject_barrier_err_success");
            let fail_node = checkpoint_control.barrier_failed();
            tracing::warn!("Failed to complete epoch {}: {}", prev_epoch, err);
            self.failure_recovery(err, fail_node, state, checkpoint_control)
                .await;
            return;
        }
        // change the state to Complete
        let mut complete_nodes = checkpoint_control.barrier_completed(prev_epoch, result.unwrap());
        // try commit complete nodes
        let (mut index, mut err_msg) = (0, None);
        for (i, node) in complete_nodes.iter_mut().enumerate() {
            assert!(matches!(node.state, Completed(_)));
            let span = node.command_ctx.span.clone();
            if let Err(err) = self
                .complete_barrier(node, checkpoint_control)
                .instrument(span)
                .await
            {
                index = i;
                err_msg = Some(err);
                break;
            }
        }
        // Handle the error node and the nodes after it
        if let Some(err) = err_msg {
            let fail_nodes = complete_nodes
                .drain(index..)
                .chain(checkpoint_control.barrier_failed().into_iter());
            tracing::warn!("Failed to commit epoch {}: {:?}", prev_epoch, err);
            self.failure_recovery(err, fail_nodes, state, checkpoint_control)
                .await;
        }
    }

    async fn failure_recovery(
        &self,
        err: MetaError,
        fail_nodes: impl IntoIterator<Item = EpochNode>,
        state: &mut BarrierManagerState,
        checkpoint_control: &mut CheckpointControl,
    ) {
        checkpoint_control.clear_changes();

        for node in fail_nodes {
            if let Some(timer) = node.timer {
                timer.observe_duration();
            }
            if let Some(wait_commit_timer) = node.wait_commit_timer {
                wait_commit_timer.observe_duration();
            }
            node.notifiers
                .into_iter()
                .for_each(|notifier| notifier.notify_collection_failed(err.clone()));
        }

        if self.enable_recovery {
            self.set_status(BarrierManagerStatus::Recovering).await;
            let latest_snapshot = self.hummock_manager.latest_snapshot();
            let prev_epoch = TracedEpoch::new(latest_snapshot.committed_epoch.into()); // we can only recovery from the committed epoch
            let span = tracing::info_span!(
                "failure_recovery",
                %err,
                prev_epoch = prev_epoch.value().0
            );

            // No need to clean dirty tables for barrier recovery,
            // The foreground stream job should cleanup their own tables.
            *state = self.recovery(prev_epoch, None).instrument(span).await;
            self.set_status(BarrierManagerStatus::Running).await;
        } else {
            panic!("failed to execute barrier: {:?}", err);
        }
    }

    /// Try to commit this node. If err, returns
    async fn complete_barrier(
        &self,
        node: &mut EpochNode,
        checkpoint_control: &mut CheckpointControl,
    ) -> MetaResult<()> {
        let prev_epoch = node.command_ctx.prev_epoch.value().0;
        match &mut node.state {
            Completed(resps) => {
                // We must ensure all epochs are committed in ascending order,
                // because the storage engine will query from new to old in the order in which
                // the L0 layer files are generated.
                // See https://github.com/risingwave-labs/risingwave/issues/1251
                let kind = node.command_ctx.kind;
                let commit_info = collect_commit_epoch_info(resps);
                // hummock_manager commit epoch.
                let mut new_snapshot = None;

                match kind {
                    BarrierKind::Unspecified => unreachable!(),
                    BarrierKind::Initial => assert!(
                        commit_info.sstables.is_empty(),
                        "no sstables should be produced in the first epoch"
                    ),
                    BarrierKind::Checkpoint => {
                        new_snapshot = self
                            .hummock_manager
                            .commit_epoch(node.command_ctx.prev_epoch.value().0, commit_info)
                            .await?;
                    }
                    BarrierKind::Barrier => {
                        new_snapshot = Some(self.hummock_manager.update_current_epoch(prev_epoch));
                        // if we collect a barrier(checkpoint = false),
                        // we need to ensure that command is Plain and the notifier's checkpoint is
                        // false
                        assert!(!node.command_ctx.command.need_checkpoint());
                    }
                }

                node.command_ctx.post_collect().await?;
                // Notify new snapshot after fragment_mapping changes have been notified in
                // `post_collect`.
                if let Some(snapshot) = new_snapshot {
                    self.env
                        .notification_manager()
                        .notify_frontend_without_version(
                            Operation::Update, // Frontends don't care about operation.
                            Info::HummockSnapshot(snapshot),
                        );
                }

                // Notify about collected.
                let mut notifiers = take(&mut node.notifiers);
                notifiers.iter_mut().for_each(|notifier| {
                    notifier.notify_collected();
                });

                // Save `cancelled_command` for Create MVs.
                let actors_to_cancel = node.command_ctx.actors_to_cancel();
                let cancelled_command = if !actors_to_cancel.is_empty() {
                    let mut tracker = self.tracker.lock().await;
                    tracker.find_cancelled_command(actors_to_cancel)
                } else {
                    None
                };

                // Save `finished_commands` for Create MVs.
                let finished_commands = {
                    let mut commands = vec![];
                    let version_stats = self.hummock_manager.get_version_stats().await;
                    let mut tracker = self.tracker.lock().await;
                    if let Some(command) = tracker.add(
                        TrackingCommand {
                            context: node.command_ctx.clone(),
                            notifiers,
                        },
                        &version_stats,
                    ) {
                        commands.push(command);
                    }
                    for progress in resps.iter().flat_map(|r| &r.create_mview_progress) {
                        tracing::trace!(?progress, "update progress");
                        if let Some(command) = tracker.update(progress, &version_stats) {
                            tracing::trace!(?progress, "update progress");
                            commands.push(command);
                        }
                    }
                    commands
                };

                for command in finished_commands {
                    checkpoint_control.stash_command_to_finish(command);
                }

                if let Some(command) = cancelled_command {
                    checkpoint_control.cancel_command(command);
                } else if let Some(table_id) = node.command_ctx.table_to_cancel() {
                    // the cancelled command is possibly stashed in `finished_commands` and waiting
                    // for checkpoint, we should also clear it.
                    checkpoint_control.cancel_stashed_command(table_id);
                }

                let remaining = checkpoint_control.finish_jobs(kind.is_checkpoint()).await?;
                // If there are remaining commands (that requires checkpoint to finish), we force
                // the next barrier to be a checkpoint.
                if remaining {
                    assert_matches!(kind, BarrierKind::Barrier);
                    self.scheduled_barriers.force_checkpoint_in_next_barrier();
                }

                node.timer.take().unwrap().observe_duration();
                node.wait_commit_timer.take().unwrap().observe_duration();

                Ok(())
            }
            InFlight => unreachable!(),
        }
    }

    /// Resolve actor information from cluster, fragment manager and `ChangedTableId`.
    /// We use `changed_table_id` to modify the actors to be sent or collected. Because these actor
    /// will create or drop before this barrier flow through them.
    async fn resolve_actor_info(
        &self,
        checkpoint_control: &mut CheckpointControl,
        command: &Command,
    ) -> BarrierActorInfo {
        checkpoint_control.pre_resolve(command);

        let check_state = |s: ActorState, table_id: TableId, actor_id: ActorId| {
            checkpoint_control.can_actor_send_or_collect(s, table_id, actor_id)
        };
        let all_nodes = self
            .cluster_manager
            .list_active_streaming_compute_nodes()
            .await;
        let all_actor_infos = self.fragment_manager.load_all_actors(check_state).await;

        let info = BarrierActorInfo::resolve(all_nodes, all_actor_infos);

        checkpoint_control.post_resolve(command);

        info
    }

    pub async fn get_ddl_progress(&self) -> Vec<DdlProgress> {
        let mut ddl_progress = self.tracker.lock().await.gen_ddl_progress();
        // If not in tracker, means the first barrier not collected yet.
        // In that case just return progress 0.
        for table in self.catalog_manager.list_persisted_creating_tables().await {
            if table.table_type != TableType::MaterializedView as i32 {
                continue;
            }
            if let Entry::Vacant(e) = ddl_progress.entry(table.id) {
                e.insert(DdlProgress {
                    id: table.id as u64,
                    statement: table.definition,
                    progress: "0.0%".into(),
                });
            }
        }
        ddl_progress.into_values().collect()
    }
}

pub type BarrierManagerRef = Arc<GlobalBarrierManager>;

fn collect_commit_epoch_info(resps: &mut [BarrierCompleteResponse]) -> CommitEpochInfo {
    let mut sst_to_worker: HashMap<HummockSstableObjectId, WorkerId> = HashMap::new();
    let mut synced_ssts: Vec<ExtendedSstableInfo> = vec![];
    for resp in &mut *resps {
        let mut t: Vec<ExtendedSstableInfo> = resp
            .synced_sstables
            .iter_mut()
            .map(|grouped| {
                let sst_info = std::mem::take(&mut grouped.sst).expect("field not None");
                sst_to_worker.insert(sst_info.get_object_id(), resp.worker_id);
                ExtendedSstableInfo::new(
                    grouped.compaction_group_id,
                    sst_info,
                    std::mem::take(&mut grouped.table_stats_map),
                )
            })
            .collect_vec();
        synced_ssts.append(&mut t);
    }
<<<<<<< HEAD
    (sst_to_worker, synced_ssts)
}

fn merge_compute_node_rpc_error(
    message: &str,
    errors: impl IntoIterator<Item = (WorkerId, RpcError)>,
) -> MetaError {
    use std::fmt::Write;
    let concat: String = errors.into_iter().fold(String::new(), |mut s, (w, e)| {
        write!(&mut s, " worker {}, {};", w, e).unwrap();
        s
    });
    anyhow::anyhow!(format!("{}:{}", message, concat)).into()
=======
    CommitEpochInfo::new(synced_ssts, sst_to_worker)
>>>>>>> e09e4530
}<|MERGE_RESOLUTION|>--- conflicted
+++ resolved
@@ -1225,8 +1225,7 @@
             .collect_vec();
         synced_ssts.append(&mut t);
     }
-<<<<<<< HEAD
-    (sst_to_worker, synced_ssts)
+    CommitEpochInfo::new(synced_ssts, sst_to_worker)
 }
 
 fn merge_compute_node_rpc_error(
@@ -1239,7 +1238,4 @@
         s
     });
     anyhow::anyhow!(format!("{}:{}", message, concat)).into()
-=======
-    CommitEpochInfo::new(synced_ssts, sst_to_worker)
->>>>>>> e09e4530
 }