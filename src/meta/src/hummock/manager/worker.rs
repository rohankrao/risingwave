--- conflicted
+++ resolved
@@ -102,34 +102,6 @@
             if worker_node.get_type().unwrap() == WorkerType::Compactor {
                 self.compactor_manager.remove_compactor(worker_node.id);
             }
-<<<<<<< HEAD
-            // TODO move `CompactionTaskNeedCancel` to `handle_hummock_manager_event`
-            // TODO extract retry boilerplate code
-            LocalNotification::CompactionTaskNeedCancel(compact_task) => {
-                let task_id = compact_task.task_id;
-                tokio_retry::RetryIf::spawn(
-                    retry_strategy.clone(),
-                    || async {
-                        let compact_task_mut = compact_task.clone();
-                        if let Err(err) = self.cancel_compact_task_impl(compact_task_mut).await {
-                            tracing::warn!(
-                                "Failed to cancel compaction task {}. {}. Will retry.",
-                                compact_task.task_id,
-                                err
-                            );
-                            return Err(err);
-                        }
-                        Ok(())
-                    },
-                    RetryableError::default(),
-                )
-                .await
-                .expect("retry until success");
-                tracing::info!("Cancelled compaction task {}", task_id);
-                sync_point!("AFTER_CANCEL_COMPACTION_TASK_ASYNC");
-            }
-            _ => {}
-=======
             tokio_retry::RetryIf::spawn(
                 retry_strategy.clone(),
                 || async {
@@ -149,7 +121,6 @@
             .expect("retry until success");
             tracing::info!("Released hummock context {}", worker_node.id);
             sync_point!("AFTER_RELEASE_HUMMOCK_CONTEXTS_ASYNC");
->>>>>>> feadac76
         }
     }
 }