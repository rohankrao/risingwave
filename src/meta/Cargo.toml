--- conflicted
+++ resolved
@@ -94,11 +94,8 @@
 assert_matches = "1"
 maplit = "1.0.2"
 rand = "0.8"
-<<<<<<< HEAD
+risingwave_hummock_sdk = { workspace = true, features = ["enable_test_epoch"] }
 risingwave_sink_impl = { workspace = true }
-=======
-risingwave_hummock_sdk = { workspace = true, features = ["enable_test_epoch"] }
->>>>>>> 2fba274a
 risingwave_test_runner = { workspace = true }
 
 [features]
